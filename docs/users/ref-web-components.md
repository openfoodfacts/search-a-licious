# Reference for Search-a-licious Web Components

This page documents [web Components](https://developer.mozilla.org/en-US/docs/Web/API/Web_components)
provided by Search-a-licious
to quickly build your interfaces.

<<<<<<< HEAD
See the [tutorial for an introduction](./tutorial.md#building-a-search-interface)
=======
## Customization

### Styling

We added a lot of `part` attributes to the components, to allow you to customize the look and feel of the components. See [::part() attribute documentation on MDN](https://developer.mozilla.org/en-US/docs/Web/CSS/::part)

### Translations

We only translated basic messages and most labels can generally be overridden using slots inside web component, where your own translation framework might be use (be it in javascript, or through your template engine or any technique).

If you however needs to override current translations, you might clone this project, change translations in xliff files and regenerate the bundle.

>>>>>>> 9c79fd81

## Main components

Those are the components you will certainly use to build your interface.
Of course none are mandatory and you can pick and choose the components you need.

Bare attention to the `search-name` attribute
which must correspond to the `name` attribute of the search bar.
If you do not specify it, it will be the default one.
You'll need it if you mix multiple search bars in the same page.

### searchalicious-bar

<api-viewer src="./dist/custom-elements.json" only="searchalicious-bar"></api-viewer>

### searchalicious-results
<api-viewer src="./dist/custom-elements.json" only="searchalicious-results"></api-viewer>

### searchalicious-pages

<api-viewer src="./dist/custom-elements.json" only="searchalicious-pages">

### searchalicious-facets

<api-viewer src="./dist/custom-elements.json" only="searchalicious-sort">

### searchalicious-button

<api-viewer src="./dist/custom-elements.json" only="searchalicious-button">

### searchalicious-count

<api-viewer src="./dist/custom-elements.json" only="searchalicious-count">

## Sorting

### searchalicious-sort

<api-viewer src="./dist/custom-elements.json" only="searchalicious-sort">

### searchalicious-sort-field

<api-viewer src="./dist/custom-elements.json" only="searchalicious-sort-field">

### searchalicious-sort-script

<api-viewer src="./dist/custom-elements.json" only="searchalicious-sort-script">


## Charts components

Charts components are based on [vega](https://vega.github.io/).

### searchalicious-distribution-chart

<api-viewer src="./dist/custom-elements.json" only="searchalicious-distribution-chart">


### searchalicious-scatter-chart

<api-viewer src="./dist/custom-elements.json" only="searchalicious-scatter-chart">


## Layout components

Layout widgets are used to layout the page, they are not mandatory but can be useful.
It must not create dependencies with other components.

### searchalicious-panel-manager

<api-viewer src="./dist/custom-elements.json" only="searchalicious-panel-manager">

### searchalicious-layout-page

<api-viewer src="./dist/custom-elements.json" only="searchalicious-panel-manager">


## Internal components

Those are components that are not intended to be used directly by the user,
but are used internally by the other components.

### searchalicious-facet-terms

<api-viewer src="./dist/custom-elements.json" only="searchalicious-facet-terms">

### searchalicious-suggestion-entry

<api-viewer src="./dist/custom-elements.json" only="searchalicious-suggestion-entry">

### searchalicious-checkbox

<api-viewer src="./dist/custom-elements.json" only="searchalicious-checkbox">

### searchalicious-radio

<api-viewer src="./dist/custom-elements.json" only="searchalicious-radio">

### searchalicious-toggle

<api-viewer src="./dist/custom-elements.json" only="searchalicious-toggle">

### searchalicious-secondary-button

<api-viewer src="./dist/custom-elements.json" only="searchalicious-secondary-button">

### searchalicious-button-transparent

<api-viewer src="./dist/custom-elements.json" only="searchalicious-button-transparent">

### searchalicious-icon-cross

<api-viewer src="./dist/custom-elements.json" only="searchalicious-icon-cross">

### searchalicious-suggestion-entry

<api-viewer src="./dist/custom-elements.json" only="searchalicious-suggestion-entry">


<!-- api-viewer element library -->
<script type="module" src="https://jspm.dev/api-viewer-element"></script><|MERGE_RESOLUTION|>--- conflicted
+++ resolved
@@ -4,9 +4,8 @@
 provided by Search-a-licious
 to quickly build your interfaces.
 
-<<<<<<< HEAD
 See the [tutorial for an introduction](./tutorial.md#building-a-search-interface)
-=======
+
 ## Customization
 
 ### Styling
@@ -18,8 +17,6 @@
 We only translated basic messages and most labels can generally be overridden using slots inside web component, where your own translation framework might be use (be it in javascript, or through your template engine or any technique).
 
 If you however needs to override current translations, you might clone this project, change translations in xliff files and regenerate the bundle.
-
->>>>>>> 9c79fd81
 
 ## Main components
 
