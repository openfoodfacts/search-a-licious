--- conflicted
+++ resolved
@@ -30,6 +30,8 @@
   page?: string;
   index_id?: string;
   facets?: string[];
+  params?: string[];
+  charts?: string[];
 }
 export interface SearchaliciousSearchInterface
   extends EventRegistrationInterface,
@@ -359,22 +361,6 @@
       if (facetsFilters) {
         queryParts.push(facetsFilters);
       }
-<<<<<<< HEAD
-      const params: {
-        q: string;
-        langs: string;
-        page_size: string;
-        page?: string;
-        index?: string;
-        facets?: string;
-        charts?: string;
-      } = {
-        q: queryParts.join(' '),
-        langs: this.langs,
-        page_size: this.pageSize.toString(),
-        index: this.index,
-        charts: ['nutriscore_grade', 'nova_group', 'ecoscore_grade'].join(',')
-=======
       const params: SearchParameters = {
         q: queryParts.join(' '),
         langs: this.langs
@@ -382,7 +368,6 @@
           .map((lang) => lang.trim()),
         page_size: this.pageSize?.toString(),
         index_id: this.index,
->>>>>>> 7479c9e1
       };
       // sorting parameters
       const sortElement = this._sortElement();
@@ -397,6 +382,7 @@
       if (this._facets().length > 0) {
         params.facets = this._facets();
       }
+      params.charts = ['nutriscore_grade', 'nova_group', 'ecoscore_grade'];
       return params;
     };
 
