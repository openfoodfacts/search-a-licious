import {LitElement} from 'lit';
import {property, state} from 'lit/decorators.js';
import {
  EventRegistrationInterface,
  EventRegistrationMixin,
} from '../event-listener-setup';
import {QueryOperator, SearchaliciousEvents} from '../utils/enums';
import {
  ChangePageEvent,
  LaunchSearchEvent,
  SearchResultEvent,
  SearchResultDetail,
} from '../events';
import {Constructor} from './utils';
<<<<<<< HEAD
import {SearchaliciousSort} from '../search-sort';
=======
import {SearchaliciousFacets} from '../search-facets';
import {setCurrentURLHistory} from '../utils/url';
import {FACETS_DIVIDER} from '../utils/constants';
import {
  HistorySearchParams,
  SearchaliciousHistoryInterface,
  SearchaliciousHistoryMixin,
} from './history';

export type BuildParamsOutput = {
  q: string;
  langs: string;
  page_size: string;
  page?: string;
  index?: string;
  facets?: string;
};
>>>>>>> 17fabbbf
export interface SearchaliciousSearchInterface
  extends EventRegistrationInterface,
    SearchaliciousHistoryInterface {
  query: string;
  name: string;
  baseUrl: string;
  langs: string;
  index: string;
  pageSize: number;

  search(): Promise<void>;
  _facetsNodes(): SearchaliciousFacets[];
  _facetsFilters(): string;
}

// name of search params as an array (to ease iteration)

export const SearchaliciousSearchMixin = <T extends Constructor<LitElement>>(
  superClass: T
) => {
  /**
   * The search mixin, encapsulate the logic of dialog with server
   */
  class SearchaliciousSearchMixinClass extends SearchaliciousHistoryMixin(
    EventRegistrationMixin(superClass)
  ) {
    /**
     * Query that will be sent to searchalicious
     */
    @property({attribute: false})
    override query = '';

    /**
     * The name of this search
     */
    @property()
    override name = 'searchalicious';

    /**
     * The base api url
     */
    @property({attribute: 'base-url'})
    baseUrl = '/';

    /**
     * Separated list of languages
     */
    @property()
    langs = 'en';

    /**
     * index to query
     */
    @property()
    index?: string;

    /**
     * Number of result per page
     */
    @property({type: Number, attribute: 'page-size'})
    pageSize = 10;

    /**
     * Number of result per page
     */
    @state()
    override _currentPage?: number;

    /**
     * Last search page count
     */
    @state()
    _pageCount?: number;

    /**
     * Last search results for current page
     */
    @state()
    _results?: {}[];

    /**
     * Last search total number of results
     */
    @state()
    _count?: number;

    /**
<<<<<<< HEAD
     * @returns the sort element linked to this search ctl
     */
    _sortElement(): SearchaliciousSort | null {
      let sortElement: SearchaliciousSort | null = null;
      document.querySelectorAll(`searchalicious-sort`).forEach((item) => {
        const sortElementItem = item as SearchaliciousSort;
        if (sortElementItem.searchName == this.name) {
          if (sortElement !== null) {
            console.warn(
              `searchalicious-sort element with search-name ${this.name} already exists, ignoring`
            );
          } else {
            sortElement = sortElementItem;
          }
        }
      });

      return sortElement;
    }
=======
     * Wether search should be launched at page load
     */
    @property({attribute: 'auto-launch', type: Boolean})
    autoLaunch = false;

    /**
     * Launch search at page loaded if needed (we have a search in url)
     */
    firstSearch = () => {
      // we need to wait for the facets to be ready
      setTimeout(() => {
        const {launchSearch, values} = this.setParamFromUrl();
        if (this.autoLaunch || launchSearch) {
          // launch the first search event to trigger the search only once
          this.dispatchEvent(
            new CustomEvent(SearchaliciousEvents.LAUNCH_FIRST_SEARCH, {
              bubbles: true,
              composed: true,
              detail: {
                page: values[HistorySearchParams.PAGE],
              },
            })
          );
        }
      }, 0);
    };
>>>>>>> 17fabbbf

    /**
     * @returns all searchalicious-facets elements linked to this search ctl
     */
    override _facetsNodes = (): SearchaliciousFacets[] => {
      const allNodes: SearchaliciousFacets[] = [];
      // search facets elements, we can't filter on search-name because of default value…
      const facetsElements = document.querySelectorAll('searchalicious-facets');
      facetsElements.forEach((item) => {
        const facetElement = item as SearchaliciousFacets;
        if (facetElement.searchName == this.name) {
          allNodes.push(facetElement);
        }
      });
      return allNodes;
    };

    /**
     * Get the list of facets we want to request
     */
    _facets(): string[] {
      const names = this._facetsNodes()
        .map((facets) => facets.getFacetsNames())
        .flat();
      return [...new Set(names)];
    }

    /**
     * Get the filter linked to facets
     * @returns an expression to be added to query
     */
    override _facetsFilters = (): string => {
      const allFilters: string[] = this._facetsNodes()
        .map((facets) => facets.getSearchFilters())
        .flat();
      return allFilters.join(QueryOperator.AND);
    };
    /*
     * Compute search URL, associated parameters and history entry
     * based upon the requested page, and the state of other search components
     * (search bar, facets, etc.)
     */
    _searchUrl(page?: number) {
      // remove trailing slash
      const baseUrl = this.baseUrl.replace(/\/+$/, '');
<<<<<<< HEAD
      const queryParts = [];
      if (this.query) {
        queryParts.push(this.query);
      }
      const facetsFilters = this._facetsFilters();
      if (facetsFilters) {
        queryParts.push(facetsFilters);
      }
      // build parameters
      const params: {
        q: string;
        langs: string;
        page_size: string;
        page?: string;
        index?: string;
        facets?: string;
      } = {
        q: queryParts.join(' '),
        langs: this.langs,
        page_size: this.pageSize.toString(),
        index: this.index,
      };
      if (page) {
        params.page = page.toString();
      }
      const sortElement = this._sortElement();
      if (sortElement) {
        Object.assign(params, sortElement.getSortParameters());
      }
      const facets = this._facets();
      if (facets && facets.length > 0) {
        params.facets = facets.join(',');
      }
=======
      const params = this.buildParams(page);
>>>>>>> 17fabbbf
      const queryStr = Object.entries(params)
        .filter(
          ([_, value]) => value != null // null or undefined
        )
        .map(
          ([key, value]) =>
            `${encodeURIComponent(key)}=${encodeURIComponent(value!)}`
        )
        .sort() // for perdictability in tests !
        .join('&');
      return {
        searchUrl: `${baseUrl}/search?${queryStr}`,
        q: queryStr,
        params,
        // this will help update browser history
        history: this.buildHistoryParams(params),
      };
    }

    // connect to our specific events
    override connectedCallback() {
      super.connectedCallback();
      this.addEventHandler(
        SearchaliciousEvents.LAUNCH_SEARCH,
        (event: Event) => {
          this._handleSearch(event);
        }
      );
      this.addEventHandler(SearchaliciousEvents.CHANGE_PAGE, (event) =>
        this._handleChangePage(event)
      );
      this.addEventHandler(SearchaliciousEvents.LAUNCH_FIRST_SEARCH, (event) =>
        this.search((event as CustomEvent)?.detail[HistorySearchParams.PAGE])
      );
    }
    // connect to our specific events
    override disconnectedCallback() {
      super.disconnectedCallback();
      this.removeEventHandler(
        SearchaliciousEvents.LAUNCH_SEARCH,
        (event: Event) => this._handleSearch(event)
      );
      this.removeEventHandler(SearchaliciousEvents.CHANGE_PAGE, (event) =>
        this._handleChangePage(event)
      );
      this.removeEventHandler(
        SearchaliciousEvents.LAUNCH_FIRST_SEARCH,
        (event) =>
          this.search((event as CustomEvent)?.detail[HistorySearchParams.PAGE])
      );
    }

    // eslint-disable-next-line @typescript-eslint/no-explicit-any
    override firstUpdated(changedProperties: Map<any, any>) {
      super.firstUpdated(changedProperties);
      this.firstSearch();
    }

    /**
     * External component (like the search button)
     * can use the `searchalicious-search` event
     * to trigger a search.
     * It must have the search name in it's data.
     */
    _handleSearch(event: Event) {
      const detail = (event as LaunchSearchEvent).detail;
      if (detail.searchName === this.name) {
        this.search();
      }
    }

    /**
     * External component (like the search pages)
     * can use the `searchalicious-change-page` event
     * to ask for page change
     * It must have the search name in it's data.
     */
    _handleChangePage(event: Event) {
      const detail = (event as ChangePageEvent).detail;
      if (detail.searchName === this.name) {
        this.search(detail.page);
      }
    }

    /**
     * Build the params to send to the search API
     * @param page
     */
    buildParams = (page?: number): BuildParamsOutput => {
      const queryParts = [];
      if (this.query) {
        queryParts.push(this.query);
      }
      const facetsFilters = this._facetsFilters();
      if (facetsFilters) {
        queryParts.push(facetsFilters);
      }
      const params: {
        q: string;
        langs: string;
        page_size: string;
        page?: string;
        index?: string;
        facets?: string;
      } = {
        q: queryParts.join(' '),
        langs: this.langs,
        page_size: this.pageSize.toString(),
        index: this.index,
      };
      if (page) {
        params.page = page.toString();
      }
      if (this._facets().length > 0) {
        params.facets = this._facets().join(FACETS_DIVIDER);
      }
      return params;
    };

    /**
     * Launching search
     */
    async search(page?: number) {
      const {searchUrl, history} = this._searchUrl(page);
      setCurrentURLHistory(history);
      const response = await fetch(searchUrl);
      // FIXME data should be typed…
      const data = await response.json();
      this._results = data.hits;
      this._count = data.count;
      this.pageSize = data.page_size;
      this._currentPage = data.page;
      this._pageCount = data.page_count;
      // dispatch an event with the results
      const detail: SearchResultDetail = {
        searchName: this.name,
        results: this._results!,
        count: this._count!,
        pageCount: this._pageCount!,
        currentPage: this._currentPage!,
        pageSize: this.pageSize,
        facets: data.facets,
      };
      this.dispatchEvent(
        new CustomEvent(SearchaliciousEvents.NEW_RESULT, {
          bubbles: true,
          composed: true,
          detail: detail,
        })
      );
    }
  }

  return SearchaliciousSearchMixinClass as Constructor<SearchaliciousSearchInterface> &
    T;
};

declare global {
  interface GlobalEventHandlersEventMap {
    'searchalicious-result': SearchResultEvent;
  }
}<|MERGE_RESOLUTION|>--- conflicted
+++ resolved
@@ -12,9 +12,7 @@
   SearchResultDetail,
 } from '../events';
 import {Constructor} from './utils';
-<<<<<<< HEAD
 import {SearchaliciousSort} from '../search-sort';
-=======
 import {SearchaliciousFacets} from '../search-facets';
 import {setCurrentURLHistory} from '../utils/url';
 import {FACETS_DIVIDER} from '../utils/constants';
@@ -32,7 +30,6 @@
   index?: string;
   facets?: string;
 };
->>>>>>> 17fabbbf
 export interface SearchaliciousSearchInterface
   extends EventRegistrationInterface,
     SearchaliciousHistoryInterface {
@@ -120,7 +117,6 @@
     _count?: number;
 
     /**
-<<<<<<< HEAD
      * @returns the sort element linked to this search ctl
      */
     _sortElement(): SearchaliciousSort | null {
@@ -140,7 +136,8 @@
 
       return sortElement;
     }
-=======
+
+    /**
      * Wether search should be launched at page load
      */
     @property({attribute: 'auto-launch', type: Boolean})
@@ -167,7 +164,6 @@
         }
       }, 0);
     };
->>>>>>> 17fabbbf
 
     /**
      * @returns all searchalicious-facets elements linked to this search ctl
@@ -213,43 +209,7 @@
     _searchUrl(page?: number) {
       // remove trailing slash
       const baseUrl = this.baseUrl.replace(/\/+$/, '');
-<<<<<<< HEAD
-      const queryParts = [];
-      if (this.query) {
-        queryParts.push(this.query);
-      }
-      const facetsFilters = this._facetsFilters();
-      if (facetsFilters) {
-        queryParts.push(facetsFilters);
-      }
-      // build parameters
-      const params: {
-        q: string;
-        langs: string;
-        page_size: string;
-        page?: string;
-        index?: string;
-        facets?: string;
-      } = {
-        q: queryParts.join(' '),
-        langs: this.langs,
-        page_size: this.pageSize.toString(),
-        index: this.index,
-      };
-      if (page) {
-        params.page = page.toString();
-      }
-      const sortElement = this._sortElement();
-      if (sortElement) {
-        Object.assign(params, sortElement.getSortParameters());
-      }
-      const facets = this._facets();
-      if (facets && facets.length > 0) {
-        params.facets = facets.join(',');
-      }
-=======
       const params = this.buildParams(page);
->>>>>>> 17fabbbf
       const queryStr = Object.entries(params)
         .filter(
           ([_, value]) => value != null // null or undefined
@@ -360,9 +320,16 @@
         page_size: this.pageSize.toString(),
         index: this.index,
       };
+      // sorting parameters
+      const sortElement = this._sortElement();
+      if (sortElement) {
+        Object.assign(params, sortElement.getSortParameters());
+      }
+      // page
       if (page) {
         params.page = page.toString();
       }
+      // facets
       if (this._facets().length > 0) {
         params.facets = this._facets().join(FACETS_DIVIDER);
       }
