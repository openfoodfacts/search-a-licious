--- conflicted
+++ resolved
@@ -1,15 +1,12 @@
 import {LitElement, html, css} from 'lit';
 import {customElement, property} from 'lit/decorators.js';
 import {SearchaliciousSearchMixin} from './mixins/search-ctl';
-<<<<<<< HEAD
 import {localized, msg} from '@lit/localize';
 import {setLocale} from './localization';
-=======
 import {SearchaliciousTermsMixin} from './mixins/suggestions-ctl';
 import {SuggestionSelectionMixin} from './mixins/suggestion-selection';
 import {classMap} from 'lit/directives/class-map.js';
 import {removeLangFromTermId} from './utils/taxonomies';
->>>>>>> 608e68aa
 
 /**
  * The search bar element
@@ -18,14 +15,10 @@
  * and it also manage all the search thanks to SearchaliciousSearchMixin inheritance.
  */
 @customElement('searchalicious-bar')
-<<<<<<< HEAD
 @localized()
-export class SearchaliciousBar extends SearchaliciousSearchMixin(LitElement) {
-=======
 export class SearchaliciousBar extends SuggestionSelectionMixin(
   SearchaliciousTermsMixin(SearchaliciousSearchMixin(LitElement))
 ) {
->>>>>>> 608e68aa
   static override styles = css`
     :host {
       display: block;
@@ -65,18 +58,17 @@
   `;
 
   /**
-<<<<<<< HEAD
    * Placeholder attribute is stored in a private variable to be able to use the msg() function
    * it stores the placeholder attribute value if it is set
    * @private
    */
   private _placeholder?: string;
-=======
+
+  /**
    * Taxonomies we want to use for suggestions
    */
   @property({type: String, attribute: 'suggestions'})
   suggestions = '';
->>>>>>> 608e68aa
 
   /**
    * Place holder in search bar
@@ -95,24 +87,10 @@
   constructor() {
     super();
 
-<<<<<<< HEAD
     // allow to set the locale from the browser
     // @ts-ignore
     window.setLocale = setLocale;
   }
-  override render() {
-    return html`
-      <input
-        type="text"
-        name="q"
-        @input=${this._onQueryChange}
-        @keyup=${this._onKeyUp}
-        .value=${this.query}
-        placeholder=${this.placeholder}
-        part="input"
-      />
-    `;
-=======
   /**
    * It parses the string suggestions attribute and returns an array
    */
@@ -135,7 +113,6 @@
         }));
       });
     });
->>>>>>> 608e68aa
   }
 
   /**
