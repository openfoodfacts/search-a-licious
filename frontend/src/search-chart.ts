import {LitElement} from 'lit';
import {customElement, property} from 'lit/decorators.js';

import {SearchaliciousResultCtlMixin} from './mixins/search-results-ctl';
import {SearchaliciousChartMixin} from './mixins/search-chart';

import {SearchResultEvent} from './events';
import {WHITE_PANEL_STYLE} from './styles';

@customElement('searchalicious-distribution-chart')
export class SearchaliciousDistributionChart extends SearchaliciousResultCtlMixin(
  SearchaliciousChartMixin(LitElement)
) {
<<<<<<< HEAD
=======
  static override styles = [WHITE_PANEL_STYLE];

  // All these properties will change when vega logic
  // will be moved in API.
>>>>>>> 65278bfa
  @property()
  name = '';

  override getName() {
    return this.name;
  }

<<<<<<< HEAD
  // Vega function assumes that rendered had been previously
  // called.
=======
  renderChart() {
    if (!this.vegaInstalled) {
      return html`<p>Please install vega to use searchalicious-chart</p>`;
    }

    if (this.vegaRepresentation === undefined) {
      return html`<slot name="no-data"><p>no data</p></slot>`;
    }

    return html`<div id="${this.name!}"></div>`;
  }

  override render() {
    return html` <div class="white-panel">${this.renderChart()}</div>`;
  }

>>>>>>> 65278bfa
  override handleResults(event: SearchResultEvent) {
    if (event.detail.results.length === 0 || !this.vegaInstalled) {
      this.vegaRepresentation = undefined;
      return;
    }

    // @ts-ignore
    this.vegaRepresentation = event.detail.charts[this.getName()];
  }
}
@customElement('searchalicious-scatter-chart')
export class SearchaliciousScatterChart extends SearchaliciousResultCtlMixin(
  SearchaliciousChartMixin(LitElement)
) {
  @property()
  x = '';

  @property()
  y = '';

  override getName() {
    return `${this.x}:${this.y}`;
  }

  // Vega function assumes that rendered had been previously
  // called.
  override handleResults(event: SearchResultEvent) {
    if (event.detail.results.length === 0 || !this.vegaInstalled) {
      this.vegaRepresentation = undefined;
      return;
    }
    // @ts-ignore
    this.vegaRepresentation = event.detail.charts[this.getName()];
    console.log(this.vegaRepresentation);
  }
}

declare global {
  interface HTMLElementTagNameMap {
    'searchalicious-distribution-chart': SearchaliciousDistributionChart;
    'searchalicious-scatter-chart': SearchaliciousScatterChart;
  }
}<|MERGE_RESOLUTION|>--- conflicted
+++ resolved
@@ -5,19 +5,17 @@
 import {SearchaliciousChartMixin} from './mixins/search-chart';
 
 import {SearchResultEvent} from './events';
+
 import {WHITE_PANEL_STYLE} from './styles';
 
 @customElement('searchalicious-distribution-chart')
 export class SearchaliciousDistributionChart extends SearchaliciousResultCtlMixin(
   SearchaliciousChartMixin(LitElement)
 ) {
-<<<<<<< HEAD
-=======
   static override styles = [WHITE_PANEL_STYLE];
 
   // All these properties will change when vega logic
   // will be moved in API.
->>>>>>> 65278bfa
   @property()
   name = '';
 
@@ -25,27 +23,8 @@
     return this.name;
   }
 
-<<<<<<< HEAD
   // Vega function assumes that rendered had been previously
   // called.
-=======
-  renderChart() {
-    if (!this.vegaInstalled) {
-      return html`<p>Please install vega to use searchalicious-chart</p>`;
-    }
-
-    if (this.vegaRepresentation === undefined) {
-      return html`<slot name="no-data"><p>no data</p></slot>`;
-    }
-
-    return html`<div id="${this.name!}"></div>`;
-  }
-
-  override render() {
-    return html` <div class="white-panel">${this.renderChart()}</div>`;
-  }
-
->>>>>>> 65278bfa
   override handleResults(event: SearchResultEvent) {
     if (event.detail.results.length === 0 || !this.vegaInstalled) {
       this.vegaRepresentation = undefined;
@@ -60,6 +39,8 @@
 export class SearchaliciousScatterChart extends SearchaliciousResultCtlMixin(
   SearchaliciousChartMixin(LitElement)
 ) {
+  static override styles = [WHITE_PANEL_STYLE];
+
   @property()
   x = '';
 
