import {LitElement, html, css} from 'lit';
import {customElement} from 'lit/decorators.js';
import {classMap} from 'lit/directives/class-map.js';
import {
  SuggestionSelectionMixin,
  SuggestionSelectionResult,
} from './mixins/suggestion-selection';
import {SearchaliciousEvents} from './utils/enums';
<<<<<<< HEAD
import {localized, msg} from '@lit/localize';
/**
 * Type for autocomplete option.
 */
export type AutocompleteOption = {
  value: string;
  label: string;
};
/**
 * Type for autocomplete result.
 */
export type AutocompleteResult = {
  value: string;
  label?: string;
};
=======
>>>>>>> 608e68aa

/**
 * Search autocomplete that can be used in facets to add terms that are not yet displayed (because they haven't enough elements).
 * It supports adding terms from suggested options but also terms that are not suggested.
 * Options are provided by the parent facet component that listen to `autocomplete-input` events to get input and fetch options accordingly
 * As a value is selected, an `autocomplete-submit` event is emitted so that parent facet can add the new value.
 * @extends {LitElement}
 * @slot - This slot is for the button contents, default to "Search" string.
 */
@customElement('searchalicious-autocomplete')
<<<<<<< HEAD
@localized()
export class SearchaliciousAutocomplete extends DebounceMixin(LitElement) {
=======
export class SearchaliciousAutocomplete extends SuggestionSelectionMixin(
  LitElement
) {
>>>>>>> 608e68aa
  static override styles = css`
    .search-autocomplete {
      position: relative;
      display: inline-block;
    }
    .search-autocomplete input {
      width: 100%;
      box-sizing: border-box;
    }

    ul {
      display: none;
      position: absolute;
      width: 100%;
      max-width: 100%;
      background-color: white;
      border: 1px solid black;
      list-style-type: none;
      padding: 0;
      margin: 0;
    }

    ul li {
      padding: 0.5em;
      cursor: pointer;
      overflow: hidden;
      text-overflow: ellipsis;
    }

    ul li:hover,
    ul li.selected {
      background-color: var(
        --searchalicious-autocomplete-selected-background-color,
        #cfac9e
      );
    }

    ul.visible {
      display: block;
    }
  `;

  /**
   * Renders the possiblibility as list for user to select from
   * @returns {import('lit').TemplateResult<1>} The HTML template for the possible terms.
   */
  _renderSuggestions() {
    return this.options.length
      ? this.options.map(
          (option, index) => html` <li
            class=${classMap({selected: index + 1 === this.currentIndex})}
            @click=${this.onClick(index)}
          >
            ${option.label}
          </li>`
        )
      : html`<li>No results found</li>`;
  }

  /**
   * This method is used to handle the input value.
   * @param value
   */
  override handleInput(value: string) {
    // we don't need a very specific event name
    // because it will be captured by the parent Facet element
    const inputEvent = new CustomEvent(
      SearchaliciousEvents.AUTOCOMPLETE_INPUT,
      {
        detail: {value: value},
        bubbles: true,
        composed: true,
      }
    );
    this.dispatchEvent(inputEvent);
  }

  /**
   * This method is used to submit the input value.
   * It is used to submit the input value after selecting an option.
   * @param {boolean} isSuggestion - A boolean value to check if the value is a suggestion or a free input from the user.
   */
  override submit(isSuggestion = false) {
    if (!this.value) return;

    const inputEvent = new CustomEvent(
      SearchaliciousEvents.AUTOCOMPLETE_SUBMIT,
      {
        // we send both value and label
        detail: {
          value: this.value,
          label: isSuggestion ? this.currentOption!.label : undefined,
        } as SuggestionSelectionResult,
        bubbles: true,
        composed: true,
      }
    );
    this.dispatchEvent(inputEvent);
    this.resetInput();
  }

  /**
<<<<<<< HEAD
   * This method is used to get the autocomplete value by index.
   * @param {number} index - The index of the autocomplete value.
   * @returns {string} The autocomplete value.
   */
  getAutocompleteValueByIndex(index: number) {
    return this.options[index].value;
  }

  /**
   * Handles keyboard event to navigate the suggestion list
   * @param {string} direction - The direction of the arrow key event.
   */
  handleArrowKey(direction: 'up' | 'down') {
    const offset = direction === 'down' ? 1 : -1;
    const maxIndex = this.options.length + 1;
    this.currentIndex = (this.currentIndex + offset + maxIndex) % maxIndex;
  }

  /**
   * When Enter is pressed:
   *   * if an option was selected (using keyboard arrows) it becomes the value
   *   * otherwise the input string is the value
   * We then submit the value.
   * @param event
   */
  handleEnter(event: KeyboardEvent) {
    let isAutoComplete = false;
    if (this.currentIndex) {
      isAutoComplete = true;
      this.value = this.getAutocompleteValueByIndex(this.getCurrentIndex());
    } else {
      const value = (event.target as HTMLInputElement).value;
      this.value = value;
    }
    this.submit(isAutoComplete);
  }

  /**
   * dispatch key events according to the key pressed (arrows or enter)
   * @param event
   */
  handleKeyDown(event: KeyboardEvent) {
    switch (event.key) {
      case 'ArrowDown':
        this.handleArrowKey('down');
        return;
      case 'ArrowUp':
        this.handleArrowKey('up');
        return;
      case 'Enter':
        this.handleEnter(event);
        return;
    }
  }

  /**
   * On a click on the autocomplete option, we select it as value and submit it.
   * @param index
   */
  onClick(index: number) {
    return () => {
      this.value = this.getAutocompleteValueByIndex(index);
      // we need to increment the index because currentIndex is 1-based
      this.currentIndex = index + 1;
      this.submit(true);
    };
  }

  /**
   * This method is used to handle the focus event on the input element.
   * It is used to show the autocomplete options when the input is focused.
   */
  handleFocus() {
    this.visible = true;
  }

  /**
   * This method is used to handle the blur event on the input element.
   * It is used to hide the autocomplete options when the input is blurred.
   * It is debounced to avoid to quit before select with click.
   */
  handleBlur() {
    this.debounce(() => {
      this.visible = false;
    });
  }

  /**
   * Renders the possible terms as list for user to select from
   * @returns {import('lit').TemplateResult<1>} The HTML template for the possible terms.
   */
  _renderPossibleTerms() {
    return this.options.length
      ? this.options.map(
          (option, index) => html` <li
            class=${index + 1 === this.currentIndex && 'selected'}
            @click=${this.onClick(index)}
          >
            ${option.label}
          </li>`
        )
      : html`<li>${msg('No results found')}</li>`;
  }

  /**
=======
>>>>>>> 608e68aa
   * Renders the search autocomplete: input box and eventual list of possible choices.
   */
  override render() {
    return html`
      <span class="search-autocomplete" part="search-autocomplete">
        <input
          part="search-autocomplete-input"
          type="text"
          name="${this.inputName}"
          id="${this.inputName}"
          .value=${this.value}
          @input=${this.onInput}
          @keydown=${this.onKeyDown}
          autocomplete="off"
          @focus=${this.onFocus}
          @blur=${this.onBlur}
        />
        <ul class=${classMap({visible: this.visible && this.value.length})}>
          ${this.isLoading
<<<<<<< HEAD
            ? html`<li>${msg('Loading...')}</li>`
            : this._renderPossibleTerms()}
=======
            ? html`<li>Loading...</li>`
            : this._renderSuggestions()}
>>>>>>> 608e68aa
        </ul>
      </span>
    `;
  }
}

declare global {
  interface HTMLElementTagNameMap {
    'searchalicious-autocomplete': SearchaliciousAutocomplete;
  }
}<|MERGE_RESOLUTION|>--- conflicted
+++ resolved
@@ -6,7 +6,6 @@
   SuggestionSelectionResult,
 } from './mixins/suggestion-selection';
 import {SearchaliciousEvents} from './utils/enums';
-<<<<<<< HEAD
 import {localized, msg} from '@lit/localize';
 /**
  * Type for autocomplete option.
@@ -22,8 +21,6 @@
   value: string;
   label?: string;
 };
-=======
->>>>>>> 608e68aa
 
 /**
  * Search autocomplete that can be used in facets to add terms that are not yet displayed (because they haven't enough elements).
@@ -34,14 +31,10 @@
  * @slot - This slot is for the button contents, default to "Search" string.
  */
 @customElement('searchalicious-autocomplete')
-<<<<<<< HEAD
 @localized()
-export class SearchaliciousAutocomplete extends DebounceMixin(LitElement) {
-=======
 export class SearchaliciousAutocomplete extends SuggestionSelectionMixin(
   LitElement
 ) {
->>>>>>> 608e68aa
   static override styles = css`
     .search-autocomplete {
       position: relative;
@@ -144,114 +137,6 @@
   }
 
   /**
-<<<<<<< HEAD
-   * This method is used to get the autocomplete value by index.
-   * @param {number} index - The index of the autocomplete value.
-   * @returns {string} The autocomplete value.
-   */
-  getAutocompleteValueByIndex(index: number) {
-    return this.options[index].value;
-  }
-
-  /**
-   * Handles keyboard event to navigate the suggestion list
-   * @param {string} direction - The direction of the arrow key event.
-   */
-  handleArrowKey(direction: 'up' | 'down') {
-    const offset = direction === 'down' ? 1 : -1;
-    const maxIndex = this.options.length + 1;
-    this.currentIndex = (this.currentIndex + offset + maxIndex) % maxIndex;
-  }
-
-  /**
-   * When Enter is pressed:
-   *   * if an option was selected (using keyboard arrows) it becomes the value
-   *   * otherwise the input string is the value
-   * We then submit the value.
-   * @param event
-   */
-  handleEnter(event: KeyboardEvent) {
-    let isAutoComplete = false;
-    if (this.currentIndex) {
-      isAutoComplete = true;
-      this.value = this.getAutocompleteValueByIndex(this.getCurrentIndex());
-    } else {
-      const value = (event.target as HTMLInputElement).value;
-      this.value = value;
-    }
-    this.submit(isAutoComplete);
-  }
-
-  /**
-   * dispatch key events according to the key pressed (arrows or enter)
-   * @param event
-   */
-  handleKeyDown(event: KeyboardEvent) {
-    switch (event.key) {
-      case 'ArrowDown':
-        this.handleArrowKey('down');
-        return;
-      case 'ArrowUp':
-        this.handleArrowKey('up');
-        return;
-      case 'Enter':
-        this.handleEnter(event);
-        return;
-    }
-  }
-
-  /**
-   * On a click on the autocomplete option, we select it as value and submit it.
-   * @param index
-   */
-  onClick(index: number) {
-    return () => {
-      this.value = this.getAutocompleteValueByIndex(index);
-      // we need to increment the index because currentIndex is 1-based
-      this.currentIndex = index + 1;
-      this.submit(true);
-    };
-  }
-
-  /**
-   * This method is used to handle the focus event on the input element.
-   * It is used to show the autocomplete options when the input is focused.
-   */
-  handleFocus() {
-    this.visible = true;
-  }
-
-  /**
-   * This method is used to handle the blur event on the input element.
-   * It is used to hide the autocomplete options when the input is blurred.
-   * It is debounced to avoid to quit before select with click.
-   */
-  handleBlur() {
-    this.debounce(() => {
-      this.visible = false;
-    });
-  }
-
-  /**
-   * Renders the possible terms as list for user to select from
-   * @returns {import('lit').TemplateResult<1>} The HTML template for the possible terms.
-   */
-  _renderPossibleTerms() {
-    return this.options.length
-      ? this.options.map(
-          (option, index) => html` <li
-            class=${index + 1 === this.currentIndex && 'selected'}
-            @click=${this.onClick(index)}
-          >
-            ${option.label}
-          </li>`
-        )
-      : html`<li>${msg('No results found')}</li>`;
-  }
-
-  /**
-=======
->>>>>>> 608e68aa
    * Renders the search autocomplete: input box and eventual list of possible choices.
    */
   override render() {
@@ -271,13 +156,8 @@
         />
         <ul class=${classMap({visible: this.visible && this.value.length})}>
           ${this.isLoading
-<<<<<<< HEAD
             ? html`<li>${msg('Loading...')}</li>`
-            : this._renderPossibleTerms()}
-=======
-            ? html`<li>Loading...</li>`
             : this._renderSuggestions()}
->>>>>>> 608e68aa
         </ul>
       </span>
     `;
