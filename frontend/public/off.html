--- conflicted
+++ resolved
@@ -287,81 +287,19 @@
                   <div class="row">
                     <div class="small-12 columns filterProducts">
                       <div class="filterProducts__buttons">
-<<<<<<< HEAD
-                        <searchalicious-sort search-name="off">
-                          <span slot="label">Sort by ▿</span>
-                          <searchalicious-sort-field field="-unique_scans_n">Most scanned products</searchalicious-sort-field>
-                          <searchalicious-sort-field field="ecoscore_grade">Products with the best Eco-Score</searchalicious-sort-field>
-                          <searchalicious-sort-field field="nutriscore_grade">Products with the best Nutri-Score</searchalicious-sort-field>
-                          <searchalicious-sort-field field="-created_t">Recently added products</searchalicious-sort-field>
-                          <searchalicious-sort-field field="-last_modified_t">Recently modified products</searchalicious-sort-field>
-                        </searchalicious-sort>
-=======
                         <div>
                           <searchalicious-count search-name="off"></searchalicious-count>
                         </div>
                         <div>
-                          <button
-                            href="#"
-                            data-dropdown="drop_sort"
-                            aria-controls="drop_sort"
-                            aria-expanded="false"
-                            class="button round dropdown small secondary unmarged"
-                          >
-                            <span class="material-icons">swap_vert</span>
-                            Relevance
-                          </button>
-                          <ul
-                            id="drop_sort"
-                            data-dropdown-content=""
-                            class="f-dropdown"
-                            aria-hidden="true"
-                            style="
-                              position: absolute;
-                              left: -99999px;
-                              top: 38px;
-                            "
-                          >
-                            <li>
-                              <a href="/?q=test&amp;page_size=24">Relevance</a>
-                            </li>
-                            <li>
-                              <a
-                                href="/?q=test&amp;sort_by=-unique_scans_n&amp;page_size=24"
-                                >Most scanned products</a
-                              >
-                            </li>
-
-                            <li>
-                              <a
-                                href="/?q=test&amp;sort_by=nutriscore_score&amp;page_size=24"
-                                >Products with the best Nutri-Score</a
-                              >
-                            </li>
-
-                            <li>
-                              <a
-                                href="/?q=test&amp;sort_by=-ecoscore_score&amp;page_size=24"
-                                >Products with the best Eco-Score</a
-                              >
-                            </li>
-
-                            <li>
-                              <a
-                                href="/?q=test&amp;sort_by=created_t&amp;page_size=24"
-                                >Recently added products</a
-                              >
-                            </li>
-
-                            <li>
-                              <a
-                                href="/?q=test&amp;sort_by=last_modified_t&amp;page_size=24"
-                                >Recently modified products</a
-                              >
-                            </li>
-                          </ul>
+                          <searchalicious-sort search-name="off">
+                            <span slot="label">Sort by ▿</span>
+                            <searchalicious-sort-field field="-unique_scans_n">Most scanned products</searchalicious-sort-field>
+                            <searchalicious-sort-field field="ecoscore_grade">Products with the best Eco-Score</searchalicious-sort-field>
+                            <searchalicious-sort-field field="nutriscore_grade">Products with the best Nutri-Score</searchalicious-sort-field>
+                            <searchalicious-sort-field field="-created_t">Recently added products</searchalicious-sort-field>
+                            <searchalicious-sort-field field="-last_modified_t">Recently modified products</searchalicious-sort-field>
+                          </searchalicious-sort>  
                         </div>
->>>>>>> 17fabbbf
                       </div>
                     </div></a>
                   </div>
