<!DOCTYPE html>
<html lang="en" dir="ltr" data-lt-installed="true">
  <head>
    <meta charset="utf-8" />
    <title>Search-a-licious - Open Food Facts</title>
    <meta name="viewport" content="width=device-width, initial-scale=1.0" />
    <link
      rel="stylesheet"
      href="https://static.openfoodfacts.org/css/dist/app-ltr.css?v=1695281325"
      data-base-layout="true"
    />
    <script type="module" src="./search-a-licious.bundled.js"></script>
    <style>
      #content {
        /* avoid sort by options to be hidden on a blank page */
        min-height: 20em;
      }
      /* temporary inline styles to test CSS customization */
      /* search bar styling */
      
      /* columns of search-bar must use flex so that we can center things vertically */
      searchalicious-bar {
        position:relative;
        align-self: center;
      }
      searchalicious-bar {
        padding-right: 0;
      }
      searchalicious-bar::part(input)::placeholder {
        color: #666;
      }
      searchalicious-bar::part(input) {
        width: 360px;
        padding-bottom: .35rem;
        padding-top: .35rem;
        margin: 1px 0;
        background-color: LightYellow !important;
        box-shadow: none;
        border-radius: 1000px 0px 0px 1000px;
        border-style: solid;
        border-width: 1px;
        border-color: #ccc;
        color: rgba(0,0,0,.75);
      }
      /* search results styling */
      searchalicious-results::part(results) {
        list-style: none;
        display: grid;
        gap: 5px;
        grid-template-columns: repeat(auto-fill, minmax(200px, 1fr));
        margin: 0;
        padding: 0;
      }
      searchalicious-results::part(li) {
        margin-bottom: 12px;
        height: auto;
      }
      searchalicious-results::part(outer_anchor) {
        border-radius: 8px;
        padding: 0;
        background-color: #fff;
        display: flex;
        width: 100%;
        flex-direction: column;
        box-shadow: 0 4px 4px rgba(0,0,0,.25);
        text-decoration: none !important;
        color: black;
      }
      searchalicious-results::part(score) {
        display: block;
        color: #fff;
        font-size: 1rem;
        text-align: center;
        border-top-left-radius: 8px;
        border-top-right-radius: 8px;
        padding: 2px;
        font-size: .8rem;
      }
      searchalicious-results::part(score good) {
        background-color: #219653;
      }
      searchalicious-results::part(infos) {
        border-radius: 8px;
        padding: 10px;
        display: block;
      }
      searchalicious-results::part(image-div) {
        height: 144px;
        margin: 12px;
      }
      searchalicious-results::part(image) {
        object-fit: contain;
        width: 100%;
        height: 100%;
      }
      searchalicious-results::part(product-name) {
        overflow: hidden;
        padding-top: .75rem;
        padding-bottom: .75rem;
        height: 82px;
      }
      searchalicious-results::part(scores logo) {
        height: 32px;
        margin-right: .2rem;
        margin-top: .2rem;
      }
      searchalicious-sort {
        --sort-options-color: rgb(52, 17, 0);
        --sort-options-background-color: #f6f3f0;
        --sort-options-hover-background-color: #BBBBBB;
      }
      searchalicious-sort::part(button) {
        display: flex;
        align-items: center;
        border-color: #cfac9e;
        border-radius: 1000px;
        padding: .4em 1em;
        border-style: solid;
      }
      searchalicious-sort::part(options) {
        border: solid #cfac9e 1px;
      }
    </style>
    <script lang="javascript">
      /**
       * Helpers to display a form for the user to enter his preferences for the personal search demo.
       */
      // we use a closure that will return our important functions
      const [togglePreferences, storePreferences] = (function () {

        // this is small demo of a preferences box
        const DEFAULT_PREFERENCES = {
          nutri_score: 1,
          nova_group: 1,
          eco_score: 1,
        }
        const preferences = {};

        /**
         * As document loads, load preferences from local storage,
         * and update preferences form
         */
        document.addEventListener('DOMContentLoaded', function() {
          try {
            ensurePreferences();
            loadPreferences();
            updateForm(preferences);
          } catch (e) {
            console.log(e);
          }
        });

        /**
         * Ensure we always have a preferences object in local storage
         * to avoid errors if user has never used the demo before and use personal search
         */
        function ensurePreferences() {
          if (!localStorage.getItem("off_preferences")) {
            localStorage.setItem("off_preferences", JSON.stringify(DEFAULT_PREFERENCES));
          }
        }

        /**
         * load preferences from local storage
         */
        function loadPreferences() {
          Object.assign(preferences, JSON.parse(localStorage.getItem("off_preferences") ?? "{}"));
        }

        /**
         * update the form to reflect user preferences
         **/
        function updateForm(preferences) {
          const preferences_form = document.getElementById("preferences_form");
          const preferences_form_elements = preferences_form.elements;
          for (let i = 0; i < preferences_form_elements.length; i++) {
            const element = preferences_form_elements[i];
            if (element.nodeName === "SELECT") {
              const targetValue = preferences[element.name] ?? element.value;
              if (targetValue != null) {
                const options = Array.from(element.getElementsByTagName("option"));
                options.forEach(item => {
                  if (item.value.toString() === targetValue.toString()) {
                    item.selected = true;
                  }
                });
              }
            }
          }
        }

        /**
         * show or hide preferences according to showPrefs value
         **/
        function togglePreferences(showPrefs) {
          const preferences_config_toggle = document.getElementById("preferences_config_toggle");
          const preferences_config = document.getElementById("preferences_config");
          if (! showPrefs) {
            preferences_config_toggle.style.display = "block";
            preferences_config.style.display = "none";
          } else {
            preferences_config_toggle.style.display = "none";
            preferences_config.style.display = "block";
          }
          return false;
        }

        /**
         * action to store preferences (form submission)
         **/
        function storePreferences() {
          try {
            const preferences_form = document.getElementById("preferences_form");
            const preferences_form_elements = preferences_form.elements;
            const preferences = {};
            for (let i = 0; i < preferences_form_elements.length; i++) {
              const preference = preferences_form_elements[i];
              if (preference.nodeName === "SELECT") {
                preferences[preference.name] = parseInt(preference.value);
              }
            }
            localStorage.setItem("off_preferences", JSON.stringify(preferences));
            togglePreferences(false);
          }
          catch (error) {
            console.log("error storing preferences", error);
          }

          return false; // avoid form submission
        }
        return [togglePreferences, storePreferences];
      })();
    </script>
  </head>
  <body class="products_page">
    <div id="page">
      <div id="main_container" style="position: relative" class="block_latte">
        <div
          class="topbarsticky"
          style="position: static; left: auto; width: 1496px"
        >
          <div class="contain-to-grid" id="offNav">
            <nav class="top-bar" data-topbar="" role="navigation">
              <ul class="title-area">
                <li class="name">
                  <div style="position: relative; max-width: 292px">
                    <a href="/">
                      <img
                        id="logo"
                        src="https://static.openfoodfacts.org/images/logos/off-logo-horizontal-light.svg"
                        alt="Open Food Facts logo"
                        style="margin: 8px; height: 48px; width: auto"
                      />
                    </a>
                  </div>
                </li>
              </ul>
              <section class="top-bar-section">
                <ul class="left" style="margin-right: 2rem">
                  <li class="search-li">
                    <searchalicious-bar name="off" page-size="24" suggestions="brand,category"></searchalicious-bar>
                  </li>
                </ul>
              </section>
            </nav>
          </div>
        </div>


        <div id="content" class="off-canvas-wrap block_latte" data-offcanvas="">
          <div class="inner-wrap">
            <a class="exit-off-canvas"></a>
            <div class="main block_light">
              <div id="main_column">
                <div class="block short block_ristreto">
                  <div class="row">
                    <div class="small-12 columns filterProducts">
                      <div class="filterProducts__buttons">
                        <div>
                          <searchalicious-count search-name="off"></searchalicious-count>
                        </div>
                        <div>
                          <searchalicious-sort search-name="off" auto-refresh>
                            <span slot="label">Sort by ▿</span>
                            <searchalicious-sort-field field="-unique_scans_n">Most scanned products</searchalicious-sort-field>
                            <searchalicious-sort-field field="ecoscore_grade">Products with the best Eco-Score</searchalicious-sort-field>
                            <searchalicious-sort-field field="nutriscore_grade">Products with the best Nutri-Score</searchalicious-sort-field>
                            <searchalicious-sort-field field="-created_t">Recently added products</searchalicious-sort-field>
                            <searchalicious-sort-field field="-last_modified_t">Recently modified products</searchalicious-sort-field>
                            <searchalicious-sort-script script="-personal_score" parameters="local:off_preferences">Personal preferences</searchalicious-sort-script>
                          </searchalicious-sort>
                        </div>
                        <div>
                          <toggle-charts></toggle-charts>
                        </div>
                      </div>
                    </div></a>
                  </div>
                </div>
                <layout-page>
                  <div slot="col-1">
                    <!-- A form to input user preferences, to showcase personal sort -->
                    <div id="preferences_config_toggle">
                      <a onclick="return togglePreferences(true)">Define my preferences</a>
                    </div>
                    <div id="preferences_config" style="display:none">
                      <form id="preferences_form" onSubmit="return storePreferences()">
                        <div><a onclick="return togglePreferences(false)">Select your Food preferences :</a></div>
                        <label for="nutri_score">Nutriscore</label>
                        <select name="nutri_score">
                          <option value="0">not important</option>
                          <option value="1">important</option>
                          <option value="2">very important</option>
                        </select>
                        <label for="nova_group">Nova</label>
                        <select name="nova_group">
                          <option value="0">not important</option>
                          <option value="1">important</option>
                          <option value="2">very important</option>
                        </select>
                        <label for="eco_score">Environmental impact</label>
                        <select name="eco_score">
                          <option value="0">not important</option>
                          <option value="1">important</option>
                          <option value="2">very important</option>
                        </select>
                        <button type="submit" >Configure</button>
                      </form>
                    </div>
                    <searchalicious-facets search-name="off">
                      <searchalicious-facet-terms name="brands_tags" show-other="true"></searchalicious-facet-terms>
                      <searchalicious-facet-terms  name="categories_tags" show-other="true"></searchalicious-facet-terms>
                      <searchalicious-facet-terms  name="nutrition_grades"></searchalicious-facet-terms>
                      <searchalicious-facet-terms  name="ecoscore_grade"></searchalicious-facet-terms>
                    </searchalicious-facets>
                  </div>
                  <div slot="col-2">
                    <div id="search_results" style="clear: left">
                      <div id="products_tabs_content" class="tabs-content">
                        <div class="tabs content active" id="products_all" style="padding-top: 0">
                          <searchalicious-results class="off-search-results" search-name="off" search-id="code">
                            <!-- template for each result -->
                            <template slot="result" style="display: none">
                              <li data-code="${result.code}" part="li">
                                <a
                                  href="https://world.openfoodfacts.org/product/${result.code}"
                                  part="outer_anchor"
                                >
                                  <div
                                    part="score good"
                                  >
                                    ${result.score || "unknown"}
                                  </div>
                                  <div part="infos">
                                    <div part="image-div">
                                      <img
                                        src="${result.image_small_url}"
                                        loading="lazy"
                                        part="image"
                                      />
                                    </div>
                                    <div part="product-name">
                                      ${result.product_name}
                                    </div>
                                    <div part="scores">
                                      <img
                                        src="https://static.openfoodfacts.org/images/attributes/dist/ecoscore-${result.ecoscore_grade}.svg"
                                        loading="lazy"
                                        part="scores logo ecoscore"
                                      />
                                      <img
                                        src="https://static.openfoodfacts.org/images/attributes/dist/nutriscore-${result.nutriscore_grade ? result.nutriscore_grade : 'unknown'}.svg"
                                        loading="lazy"
                                        part="scores logo nutriscore"
                                      />
                                    </div>
                                  </div>
                                </a>
                              </li>
                            </template>
                          </searchalicious-results>
                        </div>
                      </div>
                    </div>
                    <div>
                      <searchalicious-pages search-name="off">
                      </searchalicious-pages>
                    </div>
                  </div>
<<<<<<< HEAD
                  <div slot="col-3">
                    <!-- Graphs inside -->
                    <searchalicious-chart search-name="off" label="Nutri-score distribution" key="nutriscore_grade", categories='["a", "b", "c", "d", "e", "unknown", "not-applicable"]'></searchalicious-chart>
                    <searchalicious-chart search-name="off" label="Nova score distribution" key="nova_group", categories='["1", "2", "3", "4", "undefined", "not-applicable"]'></searchalicious-chart>
                    <searchalicious-chart search-name="off" label="Eco score distribution" key="ecoscore_grade", categories='["a", "b", "c", "d", "e", "unknown", "not-applicable"]'></searchalicious-chart>
=======
                  <div class="large-2 columns">
                    <searchalicious-chart search-name="off" name="nutrition_grades"'></searchalicious-chart>
                    <searchalicious-chart search-name="off" name="ecoscore_grade"></searchalicious-chart>
                    <searchalicious-chart search-name="off" name="nova_groups"></searchalicious-chart>
>>>>>>> 93d1ff21
                  </div>
                </layout-page>
                </div>
              </div>
            </div>
          </div>
        </div>
      </div>
    </div>
    <script src="https://static.openfoodfacts.org/js/dist/modernizr.js"></script>
    <script src="https://static.openfoodfacts.org/js/dist/jquery.js"></script>
    <script src="https://static.openfoodfacts.org/js/dist/jquery-ui.js"></script>
    <script src="https://static.openfoodfacts.org/js/dist/hc-sticky.js"></script>
    <script src="https://static.openfoodfacts.org/js/dist/display.js"></script>
    <script src="https://static.openfoodfacts.org/js/dist/stikelem.js"></script>
    <script src="https://static.openfoodfacts.org/js/dist/scrollNav.js"></script>

    <script src="vega5.js"></script>

    <script
      src="https://static.openfoodfacts.org/js/dist/foundation.js"
      data-base-layout="true"
    ></script>
    <script src="https://static.openfoodfacts.org/js/dist/jquery.cookie.js"></script>
    <script src="https://static.openfoodfacts.org/js/dist/select2.min.js"></script>
    <script>
      $(document).foundation({
        equalizer: {
          equalize_on_stack: true,
        },
        accordion: {
          callback: function (accordion) {
            $(document).foundation('equalizer', 'reflow');
          },
        },
      });
    </script>
  </body>
  <style type="text/css">
    /*
 * OFF web app already load jquery-ui.css but it doesn't work properly with "dialog" function.
 * We add the CSS this way so that the embedded, relatively linked images load correctly.
 * (Use //ajax... so that https or http is selected as appropriate to avoid "mixed content".)
 */

    .ui-dialog {
      position: absolute;
      top: 0;
      left: 0;
      padding: 0.2em;
      outline: 0;
    }
    .ui-dialog .ui-dialog-titlebar {
      padding: 0.4em 1em;
      position: relative;
    }
    .ui-dialog .ui-dialog-title {
      float: left;
      margin: 0.1em 0;
      white-space: nowrap;
      width: 90%;
      overflow: hidden;
      text-overflow: ellipsis;
    }
    .ui-dialog .ui-dialog-titlebar-close {
      position: absolute;
      right: 0.3em;
      top: 50%;
      width: 20px;
      margin: -10px 0 0 0;
      padding: 1px;
      height: 20px;
    }
    .ui-dialog .ui-dialog-content {
      position: relative;
      border: 0;
      padding: 0.5em 1em;
      background: none;
      overflow: auto;
    }
    .ui-dialog .ui-dialog-buttonpane {
      text-align: left;
      border-width: 1px 0 0 0;
      background-image: none;
      margin-top: 0.5em;
      padding: 0.3em 1em 0.5em 0.4em;
    }
    .ui-dialog .ui-dialog-buttonpane .ui-dialog-buttonset {
      float: right;
    }
    .ui-dialog .ui-dialog-buttonpane button {
      margin: 0.5em 0.4em 0.5em 0;
      cursor: pointer;
    }

    .ui-dialog .ui-resizable-n {
      height: 2px;
      top: 0;
    }
    .ui-dialog .ui-resizable-e {
      width: 2px;
      right: 0;
    }
    .ui-dialog .ui-resizable-s {
      height: 2px;
      bottom: 0;
    }
    .ui-dialog .ui-resizable-w {
      width: 2px;
      left: 0;
    }
    .ui-dialog .ui-resizable-se,
    .ui-dialog .ui-resizable-sw,
    .ui-dialog .ui-resizable-ne,
    .ui-dialog .ui-resizable-nw {
      width: 7px;
      height: 7px;
    }
    .ui-dialog .ui-resizable-se {
      right: 0;
      bottom: 0;
    }
    .ui-dialog .ui-resizable-sw {
      left: 0;
      bottom: 0;
    }
    .ui-dialog .ui-resizable-ne {
      right: 0;
      top: 0;
    }
    .ui-dialog .ui-resizable-nw {
      left: 0;
      top: 0;
    }
    .ui-draggable .ui-dialog-titlebar {
      cursor: move;
    }
    /** End of jquery-ui requirements **/

    /* .row { width: 80% !important; margin: 0 0 !important; } */

    /* Special color for barcode */
    span[property='food:code'] {
      color: Olive;
    }

    /* Enhancements to better distinguish sections: Product information, Ingredients and Nutriments facts */
    #main_column > div > h2 {
      margin-top: 1.6rem !important;
      margin-bottom: 0.2rem !important;
      border-bottom: 1px solid lightgrey;
    }

    #main_column {
      padding-bottom: 0;
    }

    /* Special background color for all input fieds */
    textarea,
    .tagify,
    input[type='text'] {
      background-color: LightYellow !important;
    }
    input.nutriment_value {
      background-color: LightYellow;
    }
    textarea:focus,
    .tagify__input:focus,
    .tagify:focus,
    input[type='text']:focus,
    input.nutriment_value:focus {
      background-color: lightblue !important;
    }

    /* Small enhancements */
    p {
      margin-bottom: 0.6rem;
    }
    input[type='text'] {
      margin: 1px 0;
    } /* reduce vertical space between fields and notes */
    .note,
    .example {
      margin: 1px 0;
    }
    label {
      margin-top: 10px;
    }
    .data_table {
      margin-top: 7px;
    }
    td {
      line-height: 1rem;
    }
    input[type='checkbox'],
    input[type='radio'] {
      margin: 0;
    }

    /* ---------------- Nutrition facts ------------------------- */

    .hidden {
      display: none;
    }

    /* ingredients box alternative font */
    textarea.monospace {
      font-family: Consolas, Lucida Console, monospace;
    }

    .ul[id^='products_'].search_results a.with_barcode {
      margin-top: 0;
      padding-top: 0;
    }
  </style>
</html><|MERGE_RESOLUTION|>--- conflicted
+++ resolved
@@ -387,18 +387,11 @@
                       </searchalicious-pages>
                     </div>
                   </div>
-<<<<<<< HEAD
                   <div slot="col-3">
                     <!-- Graphs inside -->
-                    <searchalicious-chart search-name="off" label="Nutri-score distribution" key="nutriscore_grade", categories='["a", "b", "c", "d", "e", "unknown", "not-applicable"]'></searchalicious-chart>
-                    <searchalicious-chart search-name="off" label="Nova score distribution" key="nova_group", categories='["1", "2", "3", "4", "undefined", "not-applicable"]'></searchalicious-chart>
-                    <searchalicious-chart search-name="off" label="Eco score distribution" key="ecoscore_grade", categories='["a", "b", "c", "d", "e", "unknown", "not-applicable"]'></searchalicious-chart>
-=======
-                  <div class="large-2 columns">
                     <searchalicious-chart search-name="off" name="nutrition_grades"'></searchalicious-chart>
                     <searchalicious-chart search-name="off" name="ecoscore_grade"></searchalicious-chart>
                     <searchalicious-chart search-name="off" name="nova_groups"></searchalicious-chart>
->>>>>>> 93d1ff21
                   </div>
                 </layout-page>
                 </div>
