<!DOCTYPE html>
<html lang="en" dir="ltr" data-lt-installed="true">
  <head>
    <meta charset="utf-8" />
    <title>Search-a-licious - Open Food Facts</title>
    <meta name="viewport" content="width=device-width, initial-scale=1.0" />
    <link
      rel="stylesheet"
      href="https://static.openfoodfacts.org/css/dist/app-ltr.css?v=1695281325"
      data-base-layout="true"
    />
    <script type="module" src="./search-a-licious.bundled.js"></script>
    <style>
      #content {
        /* avoid sort by options to be hidden on a blank page */
        min-height: 20em;
      }
      /* temporary inline styles to test CSS customization */
      /* search bar styling */
      
      /* columns of search-bar must use flex so that we can center things vertically */
      .search-bar .columns {
        display: flex;
      }
      searchalicious-button, searchalicious-bar{
        position:relative;
        align-self: center;
      }
      searchalicious-bar {
        padding-right: 0;
      }
      searchalicious-bar::part(input)::placeholder {
        color: #666;
      }
      searchalicious-bar::part(input) {
        width: 360px;
        padding-bottom: .35rem;
        padding-top: .35rem;
        margin: 1px 0;
        background-color: LightYellow !important;
        box-shadow: none;
        border-radius: 1000px 0px 0px 1000px;
        border-style: solid;
        border-width: 1px;
        border-color: #ccc;
        color: rgba(0,0,0,.75);
      }
      searchalicious-button::part(button), searchalicious-bar::part(input) {
        line-height: normal;
        height: 2.35rem;
        top: 0;
        box-sizing: border-box;
        position: relative;
      }
      /* search button styling */
      searchalicious-button::part(button) {
        border-radius: 0px 1000px 1000px 0px;
        background-color: #341100;
        padding: .4rem .5rem;
        margin: 0;
        border: 0;
        z-index: 2;
      }
      searchalicious-button .icon {
        fill: #fff;
      }
      /* search results styling */
      searchalicious-results::part(results) {
        list-style: none;
        display: grid;
        gap: 5px;
        grid-template-columns: repeat(auto-fit, minmax(200px, 1fr));
        margin: 0;
        padding: 0;
      }
      searchalicious-results::part(li) {
        margin-bottom: 12px;
        height: auto;
      }
      searchalicious-results::part(outer_anchor) {
        border-radius: 8px;
        padding: 0;
        background-color: #fff;
        display: flex;
        width: 100%;
        flex-direction: column;
        box-shadow: 0 4px 4px rgba(0,0,0,.25);
        text-decoration: none !important;
        color: black;
      }
      searchalicious-results::part(score) {
        display: block;
        color: #fff;
        font-size: 1rem;
        text-align: center;
        border-top-left-radius: 8px;
        border-top-right-radius: 8px;
        padding: 2px;
        font-size: .8rem;
      }
      searchalicious-results::part(score good) {
        background-color: #219653;
      }
      searchalicious-results::part(infos) {
        border-radius: 8px;
        padding: 10px;
        display: block;
      }
      searchalicious-results::part(image-div) {
        height: 144px;
        margin: 12px;
      }
      searchalicious-results::part(image) {
        object-fit: contain;
        width: 100%;
        height: 100%;
      }
      searchalicious-results::part(product-name) {
        overflow: hidden;
        padding-top: .75rem;
        padding-bottom: .75rem;
        height: 82px;
      }
      searchalicious-results::part(scores logo) {
        height: 32px;
        margin-right: .2rem;
        margin-top: .2rem;
      }
      searchalicious-sort {
        --sort-options-color: rgb(52, 17, 0);
        --sort-options-background-color: #f6f3f0;
        --sort-options-hover-background-color: #BBBBBB;
      }
      searchalicious-sort::part(button) {
        display: flex;
        align-items: center;
        border-color: #cfac9e;
        border-radius: 1000px;
        padding: .4em 1em;
        border-style: solid;
      }
      searchalicious-sort::part(options) {
        border: solid #cfac9e 1px;
      }
    </style>
    <script lang="javascript">
      /**
       * Helpers to display a form for the user to enter his preferences for the personal search demo.
       */
      // we use a closure that will return our important functions
      const [togglePreferences, storePreferences] = (function () {

        // this is small demo of a preferences box
        const preferences = {};

        /**
         * As document loads, load preferences from local storage,
         * and update preferences form
         **/
        document.onload = function() {
          try {
            loadPreferences();
            updateForm(preferences);
          } catch (e) {
            console.log(e);
          }
        }

        /**
         * load preferences from local storage
         **/
        function loadPreferences() {
          Object.assign(preferences, JSON.parse(localStorage.getItem("off_preferences") ?? "{}"));
        }

        /**
         * update the form to reflect user preferences
         **/
        function updateForm(preferences) {
          const preferences_form = document.getElementById("preferences_form");
          const preferences_form_elements = preferences_form.elements;
          for (let i = 0; i < preferences_form_elements.length; i++) {
            const element = preferences_form_elements[i];
            if (element.nodeName === "SELECT") {
              const targetValue = preferences[element.name] ?? element.value;
              const options = Array.from(element.getElementsByTagName("option"));
              options.forEach(item => {
                if (item.value === targetValue) {
                  item.selected = true;
                }
              });
            }
          }
        }

        /**
         * show or hide preferences according to showPrefs value
         **/
        function togglePreferences(showPrefs) {
          const preferences_config_toggle = document.getElementById("preferences_config_toggle");
          const preferences_config = document.getElementById("preferences_config");
          if (! showPrefs) {
            preferences_config_toggle.style.display = "block";
            preferences_config.style.display = "none";
          } else {
            preferences_config_toggle.style.display = "none";
            preferences_config.style.display = "block";
          }
          return false;
        }

        /**
         * action to store preferences (form submission)
         **/
        function storePreferences() {
          try {
            const preferences_form = document.getElementById("preferences_form");
            const preferences_form_elements = preferences_form.elements;
            const preferences = {};
            for (let i = 0; i < preferences_form_elements.length; i++) {
              const preference = preferences_form_elements[i];
              if (preference.nodeName === "SELECT") {
                preferences[preference.name] = preference.value;
              }
            }
            localStorage.setItem("off_preferences", JSON.stringify(preferences));
            togglePreferences(false);
          }
          catch (error) {
            console.log("error storing preferences", error);
          }

          return false; // avoid form submission
        }
        return [togglePreferences, storePreferences];
      })();
    </script>
  </head>
  <body class="products_page">
    <div id="page">
      <div id="main_container" style="position: relative" class="block_latte">
        <div
          class="topbarsticky"
          style="position: static; left: auto; width: 1496px"
        >
          <div class="contain-to-grid" id="offNav">
            <nav class="top-bar" data-topbar="" role="navigation">
              <ul class="title-area">
                <li class="name">
                  <div style="position: relative; max-width: 292px">
                    <a href="/">
                      <img
                        id="logo"
                        src="https://static.openfoodfacts.org/images/logos/off-logo-horizontal-light.svg"
                        alt="Open Food Facts logo"
                        style="margin: 8px; height: 48px; width: auto"
                      />
                    </a>
                  </div>
                </li>
              </ul>
              <section class="top-bar-section">
                <ul class="left" style="margin-right: 2rem">
                  <li class="search-li">
                    <div class="row collapse postfix-round search-bar">
                      <div class="columns">
                        <searchalicious-bar name="off" page-size="24" suggestions="brand,category"></searchalicious-bar>
                      </div>
                      <div class="columns">
                        <searchalicious-button search-name="off">
                          <svg xmlns="http://www.w3.org/2000/svg" viewBox="0 0 24 24" class="icon" aria-hidden="true" focusable="false"><path d="M15.5 14h-.79l-.28-.27C15.41 12.59 16 11.11 16 9.5 16 5.91 13.09 3 9.5 3S3 5.91 3 9.5 5.91 16 9.5 16c1.61 0 3.09-.59 4.23-1.57l.27.28v.79l5 4.99L20.49 19l-4.99-5zm-6 0C7.01 14 5 11.99 5 9.5S7.01 5 9.5 5 14 7.01 14 9.5 11.99 14 9.5 14z"></path><path d="M0 0h24v24H0z" fill="none"></path></svg>
                        </searchalicious-button>
                      </div>
                    </div>
                  </li>
                </ul>
              </section>
            </nav>
          </div>
        </div>


        <div id="content" class="off-canvas-wrap block_latte" data-offcanvas="">
          <div class="inner-wrap">
            <a class="exit-off-canvas"></a>
            <div class="main block_light">
              <div id="main_column">
                <div class="block short block_ristreto">
                  <div class="row">
                    <div class="small-12 columns filterProducts">
                      <div class="filterProducts__buttons">
                        <div>
                          <searchalicious-count search-name="off"></searchalicious-count>
                        </div>
                        <div>
<<<<<<< HEAD
                          <button
                            href="#"
                            data-dropdown="drop_sort"
                            aria-controls="drop_sort"
                            aria-expanded="false"
                            class="button round dropdown small secondary unmarged"
                          >
                            <span class="material-icons">swap_vert</span>
                            Relevance
                          </button>
                          <ul
                            id="drop_sort"
                            data-dropdown-content=""
                            class="f-dropdown"
                            aria-hidden="true"
                            style="
                              position: absolute;
                              left: -99999px;
                              top: 38px;
                            "
                          >
                            <li>
                              <a href="/?q=test&amp;page_size=24">Relevance</a>
                            </li>
                            <li>
                              <a
                                href="/?q=test&amp;sort_by=-unique_scans_n&amp;page_size=24"
                                >Most scanned products</a
                              >
                            </li>

                            <li>
                              <a
                                href="/?q=test&amp;sort_by=nutriscore_score&amp;page_size=24"
                                >Products with the best Nutri-Score</a
                              >
                            </li>

                            <li>
                              <a
                                href="/?q=test&amp;sort_by=-ecoscore_score&amp;page_size=24"
                                >Products with the best Eco-Score</a
                              >
                            </li>

                            <li>
                              <a
                                href="/?q=test&amp;sort_by=created_t&amp;page_size=24"
                                >Recently added products</a
                              >
                            </li>

                            <li>
                              <a
                                href="/?q=test&amp;sort_by=last_modified_t&amp;page_size=24"
                                >Recently modified products</a
                              >
                            </li>
                          </ul>
=======
                          <searchalicious-sort search-name="off" auto-refresh>
                            <span slot="label">Sort by ▿</span>
                            <searchalicious-sort-field field="-unique_scans_n">Most scanned products</searchalicious-sort-field>
                            <searchalicious-sort-field field="ecoscore_grade">Products with the best Eco-Score</searchalicious-sort-field>
                            <searchalicious-sort-field field="nutriscore_grade">Products with the best Nutri-Score</searchalicious-sort-field>
                            <searchalicious-sort-field field="-created_t">Recently added products</searchalicious-sort-field>
                            <searchalicious-sort-field field="-last_modified_t">Recently modified products</searchalicious-sort-field>
                          </searchalicious-sort>  
>>>>>>> 263834ab
                        </div>
                      </div>
                    </div></a>
                  </div>
                </div>
<<<<<<< HEAD
                <layout-page>
                  <div slot="col-1">
=======
                <div class="row" style="padding-top: 1rem">
                  <div class="large-2 columns">
                    <!-- A form to input user preferences, to showcase personal sort -->
                    <div id="preferences_config_toggle">
                      <a onclick="return togglePreferences(true)">Define my preferences</a>
                    </div>
                    <div id="preferences_config" style="display:none">
                      <form id="preferences_form" onSubmit="return storePreferences()">
                        <div><a onclick="return togglePreferences(false)">Select your Food preferences :</a></div>
                        <label for="nutriscore">Nutriscore</label>
                        <select name="nutriscore">
                          <option value="0">not important</option>
                          <option value="1">important</option>
                          <option value="2">very important</option>
                        </select>
                        <label for="nova">Nova</label>
                        <select name="nova">
                          <option value="0">not important</option>
                          <option value="1">important</option>
                          <option value="2">very important</option>
                        </select>
                        <label for="ecoscore">Environmental impact</label>
                        <select name="ecoscore">
                          <option value="0">not important</option>
                          <option value="1">important</option>
                          <option value="2">very important</option>
                        </select>
                        <button type="submit" >Configure</button>
                      </form>
                    </div>
>>>>>>> 263834ab
                    <searchalicious-facets search-name="off">
                      <searchalicious-facet-terms name="brands_tags" show-other="true"></searchalicious-facet-terms>
                      <searchalicious-facet-terms  name="categories_tags" show-other="true"></searchalicious-facet-terms>
                      <searchalicious-facet-terms  name="nutrition_grades"></searchalicious-facet-terms>
                      <searchalicious-facet-terms  name="ecoscore_grade"></searchalicious-facet-terms>
                    </searchalicious-facets>
                  </div>
<<<<<<< HEAD
                  <div slot="col-2">
=======
                  <div class="large-8 columns">
>>>>>>> 263834ab
                    <div id="search_results" style="clear: left">
                      <div id="products_tabs_content" class="tabs-content">
                        <div class="tabs content active" id="products_all">
                          <searchalicious-results class="off-search-results" search-name="off" search-id="code">
                            <!-- template for each result -->
                            <template slot="result" style="display: none">
                              <li data-code="${result.code}" part="li">
                                <a
                                  href="https://world.openfoodfacts.org/product/${result.code}"
                                  part="outer_anchor"
                                >
                                  <div
                                    part="score good"
                                  >
                                    ${result.score || "unknown"}
                                  </div>
                                  <div part="infos">
                                    <div part="image-div">
                                      <img
                                        src="${result.image_small_url}"
                                        loading="lazy"
                                        part="image"
                                      />
                                    </div>
                                    <div part="product-name">
                                      ${result.product_name}
                                    </div>
                                    <div part="scores">
                                      <img
                                        src="https://static.openfoodfacts.org/images/attributes/dist/ecoscore-${result.ecoscore_grade}.svg"
                                        loading="lazy"
                                        part="scores logo ecoscore"
                                      />
                                      <img
                                        src="https://static.openfoodfacts.org/images/attributes/dist/nutriscore-${result.nutriscore_grade ? result.nutriscore_grade : 'unknown'}.svg"
                                        loading="lazy"
                                        part="scores logo nutriscore"
                                      />
                                    </div>
                                  </div>
                                </a>
                              </li>
                            </template>
                          </searchalicious-results>
                        </div>
                      </div>
                    </div>
                    <div>
                      <searchalicious-pages search-name="off">
                      </searchalicious-pages>
                    </div>
                  </div>
<<<<<<< HEAD
                  <div slot="col-3">
                    <!-- Graphs inside -->
                  </div>
                </layout-page>
=======
                  <div class="large-2 columns">
                    <searchalicious-chart search-name="off" label="Nutri-score distribution" key="nutriscore_grade", categories='["a", "b", "c", "d", "e", "unknown", "not-applicable"]''></searchalicious-chart>
                    <searchalicious-chart search-name="off" label="Nova score distribution" key="nova_group", categories='["1", "2", "3", "4", "undefined", "not-applicable"]'></searchalicious-chart>
                    <searchalicious-chart search-name="off" label="Eco score distribution" key="ecoscore_grade", categories='["a", "b", "c", "d", "e", "unknown", "not-applicable"]''></searchalicious-chart>
                  </div>
                </div>
>>>>>>> 263834ab
              </div>
            </div>
          </div>
        </div>
      </div>
    </div>
    <script src="https://static.openfoodfacts.org/js/dist/modernizr.js"></script>
    <script src="https://static.openfoodfacts.org/js/dist/jquery.js"></script>
    <script src="https://static.openfoodfacts.org/js/dist/jquery-ui.js"></script>
    <script src="https://static.openfoodfacts.org/js/dist/hc-sticky.js"></script>
    <script src="https://static.openfoodfacts.org/js/dist/display.js"></script>
    <script src="https://static.openfoodfacts.org/js/dist/stikelem.js"></script>
    <script src="https://static.openfoodfacts.org/js/dist/scrollNav.js"></script>

    <script src="vega5.js"></script>

    <script
      src="https://static.openfoodfacts.org/js/dist/foundation.js"
      data-base-layout="true"
    ></script>
    <script src="https://static.openfoodfacts.org/js/dist/jquery.cookie.js"></script>
    <script src="https://static.openfoodfacts.org/js/dist/select2.min.js"></script>
    <script>
      $(document).foundation({
        equalizer: {
          equalize_on_stack: true,
        },
        accordion: {
          callback: function (accordion) {
            $(document).foundation('equalizer', 'reflow');
          },
        },
      });
    </script>
  </body>
  <style type="text/css">
    /*
 * OFF web app already load jquery-ui.css but it doesn't work properly with "dialog" function.
 * We add the CSS this way so that the embedded, relatively linked images load correctly.
 * (Use //ajax... so that https or http is selected as appropriate to avoid "mixed content".)
 */

    .ui-dialog {
      position: absolute;
      top: 0;
      left: 0;
      padding: 0.2em;
      outline: 0;
    }
    .ui-dialog .ui-dialog-titlebar {
      padding: 0.4em 1em;
      position: relative;
    }
    .ui-dialog .ui-dialog-title {
      float: left;
      margin: 0.1em 0;
      white-space: nowrap;
      width: 90%;
      overflow: hidden;
      text-overflow: ellipsis;
    }
    .ui-dialog .ui-dialog-titlebar-close {
      position: absolute;
      right: 0.3em;
      top: 50%;
      width: 20px;
      margin: -10px 0 0 0;
      padding: 1px;
      height: 20px;
    }
    .ui-dialog .ui-dialog-content {
      position: relative;
      border: 0;
      padding: 0.5em 1em;
      background: none;
      overflow: auto;
    }
    .ui-dialog .ui-dialog-buttonpane {
      text-align: left;
      border-width: 1px 0 0 0;
      background-image: none;
      margin-top: 0.5em;
      padding: 0.3em 1em 0.5em 0.4em;
    }
    .ui-dialog .ui-dialog-buttonpane .ui-dialog-buttonset {
      float: right;
    }
    .ui-dialog .ui-dialog-buttonpane button {
      margin: 0.5em 0.4em 0.5em 0;
      cursor: pointer;
    }

    .ui-dialog .ui-resizable-n {
      height: 2px;
      top: 0;
    }
    .ui-dialog .ui-resizable-e {
      width: 2px;
      right: 0;
    }
    .ui-dialog .ui-resizable-s {
      height: 2px;
      bottom: 0;
    }
    .ui-dialog .ui-resizable-w {
      width: 2px;
      left: 0;
    }
    .ui-dialog .ui-resizable-se,
    .ui-dialog .ui-resizable-sw,
    .ui-dialog .ui-resizable-ne,
    .ui-dialog .ui-resizable-nw {
      width: 7px;
      height: 7px;
    }
    .ui-dialog .ui-resizable-se {
      right: 0;
      bottom: 0;
    }
    .ui-dialog .ui-resizable-sw {
      left: 0;
      bottom: 0;
    }
    .ui-dialog .ui-resizable-ne {
      right: 0;
      top: 0;
    }
    .ui-dialog .ui-resizable-nw {
      left: 0;
      top: 0;
    }
    .ui-draggable .ui-dialog-titlebar {
      cursor: move;
    }
    /** End of jquery-ui requirements **/

    /* .row { width: 80% !important; margin: 0 0 !important; } */

    /* Special color for barcode */
    span[property='food:code'] {
      color: Olive;
    }

    /* Enhancements to better distinguish sections: Product information, Ingredients and Nutriments facts */
    #main_column > div > h2 {
      margin-top: 1.6rem !important;
      margin-bottom: 0.2rem !important;
      border-bottom: 1px solid lightgrey;
    }

    /* Special background color for all input fieds */
    textarea,
    .tagify,
    input[type='text'] {
      background-color: LightYellow !important;
    }
    input.nutriment_value {
      background-color: LightYellow;
    }
    textarea:focus,
    .tagify__input:focus,
    .tagify:focus,
    input[type='text']:focus,
    input.nutriment_value:focus {
      background-color: lightblue !important;
    }

    /* Small enhancements */
    p {
      margin-bottom: 0.6rem;
    }
    input[type='text'] {
      margin: 1px 0;
    } /* reduce vertical space between fields and notes */
    .note,
    .example {
      margin: 1px 0;
    }
    label {
      margin-top: 10px;
    }
    .data_table {
      margin-top: 7px;
    }
    td {
      line-height: 1rem;
    }
    input[type='checkbox'],
    input[type='radio'] {
      margin: 0;
    }

    /* ---------------- Nutrition facts ------------------------- */

    .hidden {
      display: none;
    }

    /* ingredients box alternative font */
    textarea.monospace {
      font-family: Consolas, Lucida Console, monospace;
    }

    .ul[id^='products_'].search_results a.with_barcode {
      margin-top: 0;
      padding-top: 0;
    }
  </style>
</html><|MERGE_RESOLUTION|>--- conflicted
+++ resolved
@@ -293,7 +293,6 @@
                           <searchalicious-count search-name="off"></searchalicious-count>
                         </div>
                         <div>
-<<<<<<< HEAD
                           <button
                             href="#"
                             data-dropdown="drop_sort"
@@ -353,7 +352,6 @@
                               >
                             </li>
                           </ul>
-=======
                           <searchalicious-sort search-name="off" auto-refresh>
                             <span slot="label">Sort by ▿</span>
                             <searchalicious-sort-field field="-unique_scans_n">Most scanned products</searchalicious-sort-field>
@@ -362,18 +360,13 @@
                             <searchalicious-sort-field field="-created_t">Recently added products</searchalicious-sort-field>
                             <searchalicious-sort-field field="-last_modified_t">Recently modified products</searchalicious-sort-field>
                           </searchalicious-sort>  
->>>>>>> 263834ab
                         </div>
                       </div>
                     </div></a>
                   </div>
                 </div>
-<<<<<<< HEAD
                 <layout-page>
                   <div slot="col-1">
-=======
-                <div class="row" style="padding-top: 1rem">
-                  <div class="large-2 columns">
                     <!-- A form to input user preferences, to showcase personal sort -->
                     <div id="preferences_config_toggle">
                       <a onclick="return togglePreferences(true)">Define my preferences</a>
@@ -402,7 +395,6 @@
                         <button type="submit" >Configure</button>
                       </form>
                     </div>
->>>>>>> 263834ab
                     <searchalicious-facets search-name="off">
                       <searchalicious-facet-terms name="brands_tags" show-other="true"></searchalicious-facet-terms>
                       <searchalicious-facet-terms  name="categories_tags" show-other="true"></searchalicious-facet-terms>
@@ -410,11 +402,7 @@
                       <searchalicious-facet-terms  name="ecoscore_grade"></searchalicious-facet-terms>
                     </searchalicious-facets>
                   </div>
-<<<<<<< HEAD
                   <div slot="col-2">
-=======
-                  <div class="large-8 columns">
->>>>>>> 263834ab
                     <div id="search_results" style="clear: left">
                       <div id="products_tabs_content" class="tabs-content">
                         <div class="tabs content active" id="products_all">
@@ -467,19 +455,16 @@
                       </searchalicious-pages>
                     </div>
                   </div>
-<<<<<<< HEAD
                   <div slot="col-3">
                     <!-- Graphs inside -->
                   </div>
                 </layout-page>
-=======
                   <div class="large-2 columns">
                     <searchalicious-chart search-name="off" label="Nutri-score distribution" key="nutriscore_grade", categories='["a", "b", "c", "d", "e", "unknown", "not-applicable"]''></searchalicious-chart>
                     <searchalicious-chart search-name="off" label="Nova score distribution" key="nova_group", categories='["1", "2", "3", "4", "undefined", "not-applicable"]'></searchalicious-chart>
                     <searchalicious-chart search-name="off" label="Eco score distribution" key="ecoscore_grade", categories='["a", "b", "c", "d", "e", "unknown", "not-applicable"]''></searchalicious-chart>
                   </div>
                 </div>
->>>>>>> 263834ab
               </div>
             </div>
           </div>
