# Search-a-licious Web Frontend

The search-a-licious web frontend supplies web components.
These are built using [lit](https://lit.dev) and [typescript](https://www.typescriptlang.org/).

## Widgets

The project is currently composed of several widgets

* searchalicious-bar is at the core, it represent the search bar, but also handle the search logic (see searchalicious-ctl.ts)
* searchalicious-button is a simple button to launch the search
* searchalicious-results is the component that displays the search results
  * you must provide an element with attribute `slot="result"` that contains a template to display a single search result.
    It's a good idea to use a `template` as enclosing element with `style="display: none"`,
    to avoid displaying weird content while the page loads,
    and to put a `loading="lazy"`on images so that
    the browser does not try to fetch urls with non resolved expressions in them.
  * a `before-search` slot is also available to display something before first search launch
  * as well as a `no-results` slot to display something when no results are found
* searchalicious-pages is the component that displays the pagination
  * you can specify the number of displayed pages with `displayed-pages` attribute
  * there are `before-search` and `no-results` slots
* searchalicious-facets is a container for facets (helpers to filter search results)
  * it must contains some actual facets
  * it will influence the search adding filters
* searchalicious-facet-terms renders the facet for terms (list of entries, with number of docs).
  * it must be in a `searchalicious-facets`
  * the user can select facets to filter the search
* searchalicious-autocomplete is a component that displays a list of suggestions
  * it must be in a `searchalicious-facet`
  * it will influence the search adding terms to the search
* searchalicious-checkbox is a simple checkbox
  * it can be used to replace the default checkbox
  * it allows to keep the state of the checkbox when you change the property
* searchalicious-secondary-button is a button with defined style
  * it can be used to replace the default button
* searchalicious-button-transparent is a transparent button with defined style
  * it can be used to replace the default button
<<<<<<< HEAD
* searchalicious-icon-cross is a cross icon
    * it can be used to delete actions
* searchalicious-suggestion-entry is a suggestion entry
    * it can be used to display a suggestion in searchalicious-bar
=======
* searchalicious-chart renders vega chart, currently only for distribution. Requires [vega](https://vega.github.io/).
>>>>>>> 837a6588

You can give a specific `name` attribute to your search bar.
Then all other component that needs to connect with this search must use the same value in `search-name` attribute

## Explanation on code structure

We use web-components for they will enable integration in a very wide variety of situations.

The `search-ctl.ts` file contains the search controller, which is responsible for launching search and dispatching results. In practice this is a mixin, used by the search bar components which gets this role of controller. It is the contact point with the API.
The controller have a specific name, and components that are linked to it refer this the search bar name (`search-name` property). The default is 'searchalicious'.

Components communicate with the search controller thanks to events, see `events.ts`.
There is an event to launch a search or change page, and one to dispatch search results.
Events always contains the search name, so we could have more than one search on the same page.

We tend to factor code when it make sense using mixins,
for example as there are lots of component that needs the search results, there is a mixin than contains the logic to register to such events (see `search-results-ctl.ts`).


## Tools

Thanks to Makefile in root folder,

* `make check_front` run all checks in front
* `make lint_front` lint js code

While coding, you might want to run: `make tsc_watch` to have your code compile every time you save a `.ts` file.

## Tests

`make test_front` run js tests.

Note that we use:
* [Open Web Component testing framework](https://open-wc.org/docs/testing/testing-package/),
  which in turn use:
  * [Mocha](https://mochajs.org/) as the test runner
  * which run tests using [playwright](https://playwright.dev/)
  * and [Chai](https://www.chaijs.com/) for assertions

## Credits

This part of the project was bootstrap using [lit-element-starter-ts](https://github.com/lit/lit-element-starter-ts/).<|MERGE_RESOLUTION|>--- conflicted
+++ resolved
@@ -36,14 +36,11 @@
   * it can be used to replace the default button
 * searchalicious-button-transparent is a transparent button with defined style
   * it can be used to replace the default button
-<<<<<<< HEAD
+* searchalicious-chart renders vega chart, currently only for distribution. Requires [vega](https://vega.github.io/).
 * searchalicious-icon-cross is a cross icon
     * it can be used to delete actions
 * searchalicious-suggestion-entry is a suggestion entry
     * it can be used to display a suggestion in searchalicious-bar
-=======
-* searchalicious-chart renders vega chart, currently only for distribution. Requires [vega](https://vega.github.io/).
->>>>>>> 837a6588
 
 You can give a specific `name` attribute to your search bar.
 Then all other component that needs to connect with this search must use the same value in `search-name` attribute
