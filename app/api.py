import json
import os
from pathlib import Path
from typing import Annotated, Any, cast

import elasticsearch
from elasticsearch_dsl import Search
<<<<<<< HEAD
from fastapi import Body, FastAPI, HTTPException, Query, Request
=======
from fastapi import FastAPI, HTTPException, Query, Request, Response
>>>>>>> 10bc65d3
from fastapi.middleware.cors import CORSMiddleware
from fastapi.responses import HTMLResponse, PlainTextResponse
from fastapi.templating import Jinja2Templates
from pydantic import ValidationError

import app.search as app_search
from app import config
from app._types import (
    INDEX_ID_QUERY_PARAM,
    GetSearchParamsTypes,
    SearchParameters,
    SearchResponse,
    SuccessSearchResponse,
)
from app.config import check_config_is_defined, settings
from app.postprocessing import process_taxonomy_completion_response
from app.query import build_completion_query
from app.utils import connection, get_logger, init_sentry
from app.validations import check_index_id_is_defined

logger = get_logger()


app = FastAPI(
    title="search-a-licious API",
    contact={
        "name": "The Open Food Facts team",
        "url": "https://world.openfoodfacts.org",
        "email": "contact@openfoodfacts.org",
    },
    license_info={
        "name": " AGPL-3.0",
        "url": "https://www.gnu.org/licenses/agpl-3.0.en.html",
    },
)
ALLOWED_ORIGINS = os.environ.get(
    "ALLOWED_ORIGINS", "http://localhost,http://127.0.0.1"
).split(",")
app.add_middleware(
    CORSMiddleware,
    allow_origins=ALLOWED_ORIGINS,
    allow_credentials=True,
    allow_methods=["*"],
    allow_headers=["*"],
)
templates = Jinja2Templates(directory=Path(__file__).parent / "templates")
init_sentry(settings.sentry_dns)
connection.get_es_client()


def check_index_id_is_defined_or_400(index_id: str | None, config: config.Config):
    try:
        check_index_id_is_defined(index_id, config)
    except ValueError as e:
        raise HTTPException(status_code=400, detail=str(e))


@app.get("/document/{identifier}")
def get_document(
    identifier: str, index_id: Annotated[str | None, INDEX_ID_QUERY_PARAM] = None
):
    """Fetch a document from Elasticsearch with specific ID."""
    check_config_is_defined()
    global_config = cast(config.Config, config.CONFIG)
    check_index_id_is_defined_or_400(index_id, global_config)
    index_id, index_config = global_config.get_index_config(index_id)

    id_field_name = index_config.index.id_field_name
    results = (
        Search(index=index_config.index.name)
        .query("term", **{id_field_name: identifier})
        .extra(size=1)
        .execute()
    )
    results_dict = [r.to_dict() for r in results]

    if not results_dict:
        raise HTTPException(status_code=404, detail="code not found")

    product = results_dict[0]
    return product


@app.post("/search")
def search(search_parameters: Annotated[SearchParameters, Body()]):
    return app_search.search(search_parameters)


def parse_langs(langs: str | None) -> list[str]:
    return langs.split(",") if langs else ["en"]


def get_main_lang(langs: list[str] | None) -> str:
    return langs[0] if langs else "en"


@app.get("/search")
def search_get(
    q: GetSearchParamsTypes.q = None,
    langs: GetSearchParamsTypes.langs = None,
    page_size: GetSearchParamsTypes.page_size = 10,
    page: GetSearchParamsTypes.page = 1,
    fields: GetSearchParamsTypes.fields = None,
    sort_by: GetSearchParamsTypes.sort_by = None,
    facets: GetSearchParamsTypes.facets = None,
    index_id: GetSearchParamsTypes.index_id = None,
) -> SearchResponse:
    # str to lists
    langs_list = langs.split(",") if langs else ["en"]
    fields_list = fields.split(",") if fields else None
    facets_list = facets.split(",") if facets else None
    # create SearchParameters object
    try:
        search_parameters = SearchParameters(
            q=q,
            langs=langs_list,
            page_size=page_size,
            page=page,
            fields=fields_list,
            sort_by=sort_by,
            facets=facets_list,
            index_id=index_id,
        )
<<<<<<< HEAD
        return search(search_parameters)
    except ValidationError as e:
        raise HTTPException(status_code=400, detail=str(e))
=======
    langs_list = parse_langs(langs)
    main_lang = get_main_lang(langs_list)
    # search
    return app_search.search(
        q=q,
        langs=langs_list,
        main_lang=main_lang,
        page_size=page_size,
        page=page,
        fields=fields.split(",") if fields else None,
        sort_by=sort_by,
        facets=facets_list,
        index_id=index_id,
    )
>>>>>>> 10bc65d3


@app.get("/autocomplete")
def taxonomy_autocomplete(
    q: Annotated[str, Query(description="User autocomplete query.")],
    # We can't yet use list[str] as there an error is raised when passing an
    # empty list:
    # https://github.com/tiangolo/fastapi/issues/9920
    taxonomy_names: Annotated[
        str,
        Query(
            description="Name(s) of the taxonomy to search in, as a comma-separated value."
        ),
    ],
    lang: Annotated[
        str, Query(description="Language to search in, defaults to 'en'.")
    ] = "en",
    size: Annotated[int, Query(description="Number of results to return.")] = 10,
    fuzziness: Annotated[
        int | None,
        Query(description="Fuzziness level to use, default to no fuzziness."),
    ] = None,
    index_id: Annotated[str | None, INDEX_ID_QUERY_PARAM] = None,
):
    check_config_is_defined()
    global_config = cast(config.Config, config.CONFIG)
    check_index_id_is_defined_or_400(index_id, global_config)
    index_id, index_config = global_config.get_index_config(index_id)
    taxonomy_names_list = taxonomy_names.split(",")
    query = build_completion_query(
        q=q,
        taxonomy_names=taxonomy_names_list,
        lang=lang,
        size=size,
        config=index_config,
        fuzziness=fuzziness,
    )
    try:
        es_response = query.execute()
    except elasticsearch.NotFoundError:
        raise HTTPException(
            status_code=500,
            detail="taxonomy index not found, taxonomies need to be imported first",
        )

    response = process_taxonomy_completion_response(es_response)

    return {
        **response,
        "debug": {
            "query": query.to_dict(),
        },
    }


@app.get("/", response_class=HTMLResponse)
def html_search(
    request: Request,
    q: str | None = None,
    page: int = 1,
    page_size: int = 24,
    langs: str = "fr,en",
    sort_by: str | None = None,
    index_id: Annotated[str | None, INDEX_ID_QUERY_PARAM] = None,
    # Display debug information in the HTML response
    display_debug: bool = False,
):
    if not q:
        return templates.TemplateResponse("search.html", {"request": request})

    results = search(
        q=q,
        langs=langs,
        page_size=page_size,
        page=page,
        sort_by=sort_by,
        index_id=index_id,
    )
    template_data: dict[str, Any] = {
        "q": q or "",
        "request": request,
        "sort_by": sort_by,
        "results": results,
        "es_query": json.dumps(results.debug.query, indent=4),
        "display_debug": display_debug,
    }
    if results.is_success():
        results = cast(SuccessSearchResponse, results)
        template_data["aggregations"] = results.aggregations
        page_count = results.page_count
        pagination: list[dict[str, Any]] = [
            {"name": p, "selected": p == page, "page_id": p}
            for p in range(1, page_count + 1)
            # Allow to scroll over a window of 10 pages
            if min(page - 5, page_count - 10) <= p <= max(page + 5, 10)
        ]
        if page > 1:
            pagination.insert(
                0, {"name": "Previous", "selected": False, "page_id": page - 1}
            )
        if page < page_count:
            pagination.append({"name": "Next", "selected": False, "page_id": page + 1})

        template_data["pagination"] = pagination

    return templates.TemplateResponse(
        "display_results.html",
        template_data,
    )


@app.get("/robots.txt", response_class=PlainTextResponse)
def robots_txt():
    return """User-agent: *\nDisallow: /"""


@app.get("/health")
def healthcheck():
    from app.health import health

    message, status, _ = health.run()
    logger.warning("HEALTH:", message, status)
    return Response(content=message, status_code=status, media_type="application/json")<|MERGE_RESOLUTION|>--- conflicted
+++ resolved
@@ -5,11 +5,7 @@
 
 import elasticsearch
 from elasticsearch_dsl import Search
-<<<<<<< HEAD
-from fastapi import Body, FastAPI, HTTPException, Query, Request
-=======
-from fastapi import FastAPI, HTTPException, Query, Request, Response
->>>>>>> 10bc65d3
+from fastapi import Body, FastAPI, HTTPException, Query, Request, Response
 from fastapi.middleware.cors import CORSMiddleware
 from fastapi.responses import HTMLResponse, PlainTextResponse
 from fastapi.templating import Jinja2Templates
@@ -100,10 +96,6 @@
 
 def parse_langs(langs: str | None) -> list[str]:
     return langs.split(",") if langs else ["en"]
-
-
-def get_main_lang(langs: list[str] | None) -> str:
-    return langs[0] if langs else "en"
 
 
 @app.get("/search")
@@ -133,26 +125,9 @@
             facets=facets_list,
             index_id=index_id,
         )
-<<<<<<< HEAD
         return search(search_parameters)
     except ValidationError as e:
         raise HTTPException(status_code=400, detail=str(e))
-=======
-    langs_list = parse_langs(langs)
-    main_lang = get_main_lang(langs_list)
-    # search
-    return app_search.search(
-        q=q,
-        langs=langs_list,
-        main_lang=main_lang,
-        page_size=page_size,
-        page=page,
-        fields=fields.split(",") if fields else None,
-        sort_by=sort_by,
-        facets=facets_list,
-        index_id=index_id,
-    )
->>>>>>> 10bc65d3
 
 
 @app.get("/autocomplete")
