--- conflicted
+++ resolved
@@ -9,7 +9,6 @@
 COUNTRIES_TAXONOMY_URL = (
     "https://static.openfoodfacts.org/data/taxonomies/countries.full.json"
 )
-
 
 BARCODE_PATH_REGEX = re.compile(r"^(...)(...)(...)(.*)$")
 
@@ -126,16 +125,16 @@
         for key in list(nutriments):
             # Only keep some nutriment values per 100g
             if key not in (
-                "energy-kj_100g",
-                "energy-kcal_100g",
-                "fiber_100g",
-                "fat_100g",
-                "saturated-fat_100g",
-                "carbohydrates_100g",
-                "sugars_100g",
-                "proteins_100g",
-                "salt_100g",
-                "sodium_100g",
+                    "energy-kj_100g",
+                    "energy-kcal_100g",
+                    "fiber_100g",
+                    "fat_100g",
+                    "saturated-fat_100g",
+                    "carbohydrates_100g",
+                    "sugars_100g",
+                    "proteins_100g",
+                    "salt_100g",
+                    "sodium_100g",
             ):
                 nutriments.pop(key)
 
@@ -154,29 +153,10 @@
     def build_image_fields(product: JSONType):
         # Python copy of the code from
         # https://github.com/openfoodfacts/openfoodfacts-server/blob/b297ed858d526332649562cdec5f1d36be184984/lib/ProductOpener/Display.pm#L10128
-
+        code = product["code"]
         fields = {}
-        if "code" in product:
-            code = product["code"]
-            for image_type in ["front", "ingredients", "nutrition", "packaging"]:
-                display_ids = []
-                lang = product.get("lang")
-                if lang:
-                    display_ids.append(f"{image_type}_{lang}")
-
-<<<<<<< HEAD
-                display_ids.append(image_type)
-                base_url = "https://images.openfoodfacts.org/images/products/"
-                images = product.get("images", {})
-
-                for display_id in display_ids:
-                    if display_id in images and images[display_id].get("sizes"):
-                        rev_id = images[display_id]["rev"]
-                        fields[
-                            f"image_{image_type}_url"
-                        ] = f"{base_url}{code}/{display_id}.{rev_id}.400.jpg"
-                        fields[
-=======
+        if "code" not in product:
+            return fields
         for image_type in ["front", "ingredients", "nutrition", "packaging"]:
             display_ids = []
             lang = product.get("lang")
@@ -202,40 +182,10 @@
                     if image_type == "front":
                         fields["image_url"] = fields[f"image_{image_type}_url"]
                         fields["image_small_url"] = fields[
->>>>>>> c9fd119b
                             f"image_{image_type}_small_url"
-                        ] = f"{base_url}{code}/{display_id}.{rev_id}.200.jpg"
-                        fields[
+                        ]
+                        fields["image_thumb_url"] = fields[
                             f"image_{image_type}_thumb_url"
-<<<<<<< HEAD
-                        ] = f"{base_url}{code}/{display_id}.{rev_id}.100.jpg"
-
-                        if image_type == "front":
-                            fields["image_url"] = fields[f"image_{image_type}_url"]
-                            fields["image_small_url"] = fields[
-                                f"image_{image_type}_small_url"
-                            ]
-                            fields["image_thumb_url"] = fields[
-                                f"image_{image_type}_thumb_url"
-                            ]
-
-                if product.get("languages_codes"):
-                    for language_code in product["languages_codes"]:
-                        image_id = f"{image_type}_{language_code}"
-                        if images and images.get(image_id) and images[image_id]["sizes"]:
-                            fields.setdefault("selected_images", {}).update(
-                                {
-                                    image_type: {
-                                        "display": {
-                                            language_code: f"{base_url}{code}/{image_id}.{rev_id}.400.jpg"
-                                        },
-                                        "small": {
-                                            language_code: f"{base_url}{code}/{image_id}.{rev_id}.200.jpg"
-                                        },
-                                        "thumb": {
-                                            language_code: f"{base_url}{code}/{image_id}.{rev_id}.100.jpg"
-                                        },
-=======
                         ]
 
             if product.get("languages_codes"):
@@ -259,9 +209,9 @@
                                         language_code: generate_image_url(
                                             code, f"{image_id}.{rev_id}.100"
                                         )
->>>>>>> c9fd119b
                                     },
-                                }
-                            )
-
-        return fields+                                },
+                            }
+                        )
+
+            return fields