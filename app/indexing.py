import abc
import datetime
import re
from typing import Iterable

from elasticsearch_dsl import (
    Boolean,
    Date,
    Double,
    Field,
    Float,
    Index,
    Integer,
    Keyword,
    Mapping,
    Object,
    Text,
    analyzer,
)

from app.config import (
    ANALYZER_LANG_MAPPING,
    Config,
    FieldConfig,
    FieldType,
    TaxonomyConfig,
    TaxonomySourceConfig,
)
from app.taxonomy import get_taxonomy
from app._types import JSONType
from app.utils import load_class_object_from_string


def generate_dsl_field(
    field: FieldConfig, supported_langs: Iterable[str], taxonomy_langs: Iterable[str]
) -> Field:
    """Generate Elasticsearch DSL field from a FieldConfig.

    :param field: the field to use as input
    :param supported_langs: an iterable of languages (2-letter codes),
        used to know which sub-fields to create for `text_lang` field types
    :param taxonomy_langs: an iterabl of languages (2-letter codes),
        used to know which sub-fields to create for `taxonomy` field types
    :return: the elasticsearch_dsl field
    """
    if field.type is FieldType.taxonomy:
        # in `other`, we store the text of all languages that don't have a
        # built-in ES analyzer. By using a single field, we don't create as
        # many subfields as there are supported languages
        properties = {"other": Text(analyzer=analyzer("standard"))}
        for lang in taxonomy_langs:
            if lang in ANALYZER_LANG_MAPPING:
                properties[lang] = Text(analyzer=analyzer(ANALYZER_LANG_MAPPING[lang]))
        return Object(required=field.required, dynamic=False, properties=properties)

    elif field.type is FieldType.text_lang:
        properties = {
            # we use `other` field for the same reason as for the `taxonomy`
            # type
            "other": Text(analyzer=analyzer("standard")),
            # Add subfield used to save main language version for `text_lang`
            "main": Text(analyzer=analyzer("standard")),
        }
        for lang in supported_langs:
            if lang in ANALYZER_LANG_MAPPING:
                properties[lang] = Text(analyzer=analyzer(ANALYZER_LANG_MAPPING[lang]))
        return Object(required=field.required, dynamic=False, properties=properties)

    elif field.type == FieldType.object:
        return Object(required=field.required, dynamic=True)
    elif field.type == FieldType.keyword:
        return Keyword(required=field.required)
    elif field.type == FieldType.text:
        return Text(required=field.required)
    elif field.type == FieldType.float:
        return Float(required=field.required)
    elif field.type == FieldType.double:
        return Double(required=field.required)
    elif field.type == FieldType.integer:
        return Integer(required=field.required)
    elif field.type == FieldType.bool:
        return Boolean(required=field.required)
    elif field.type == FieldType.date:
        return Date(required=field.required)
    elif field.type == FieldType.disabled:
        return Object(required=field.required, enabled=False)
    else:
        raise ValueError(f"unsupported field type: {field.type}")


def preprocess_field_value(
    d: JSONType, input_field: str, split: bool, split_separator: str
):
    input_value = d.get(input_field)

    if not input_value:
        return None
    if split:
        input_value = input_value.split(split_separator)

    return input_value


class BaseDocumentPreprocessor(abc.ABC):
    def __init__(self, config: Config) -> None:
        self.config = config

    @abc.abstractmethod
    def preprocess(self, document: JSONType) -> JSONType | None:
        """Preprocess the document before data ingestion in Elasticsearch.

        This can be used to make document schema compatible with the project
        schema or to add custom fields.

        Is None is returned, the document is not indexed.
        """
        pass


def process_text_lang_field(
<<<<<<< HEAD
        data: JSONType,
        input_field: str,
        split: bool,
        lang_separator: str,
        split_separator: str,
=======
    data: JSONType,
    input_field: str,
    split: bool,
    lang_separator: str,
    split_separator: str,
    supported_langs: set[str],
>>>>>>> c9fd119b
) -> JSONType | None:
    field_input: JSONType = {}
    target_fields = [
        k
        for k in data
        if re.fullmatch(rf"{re.escape(input_field)}{lang_separator}\w\w([-_]\w\w)?", k)
    ]
    for target_field in (input_field, *target_fields):
        input_value = preprocess_field_value(
            data,
            target_field,
            split=split,
            split_separator=split_separator,
        )
        if input_value is None:
            continue

        if target_field == input_field:
            # we store the "main language" version of the field in main
            # subfield
            key = "main"
        else:
            # here key is the lang 2-letters code
            key = target_field.rsplit(lang_separator, maxsplit=1)[-1]
            # Here we check whether the language is supported, otherwise
            # we use the default "other" field, that aggregates texts
            # from all unsupported languages
            # it's the only subfield that is a list instead of a string
            if key not in supported_langs:
                field_input.setdefault("other", []).append(input_value)
                continue

        field_input[key] = input_value

    return field_input if field_input else None


def process_taxonomy_field(
<<<<<<< HEAD
        data: JSONType, field: FieldConfig, config: Config
=======
    data: JSONType,
    field: FieldConfig,
    taxonomy_config: TaxonomyConfig,
    split_separator: str,
    taxonomy_langs: set[str],
>>>>>>> c9fd119b
) -> JSONType | None:
    field_input: JSONType = {}
    input_field = field.get_input_field()
    input_value = preprocess_field_value(
        data, input_field, split=field.split, split_separator=split_separator
    )
    if input_value is None:
        return None

    taxonomy_sources_by_name = {
        source.name: source for source in taxonomy_config.sources
    }
    taxonomy_source_config: TaxonomySourceConfig = taxonomy_sources_by_name[
        field.taxonomy_name
    ]
    taxonomy = get_taxonomy(
        taxonomy_source_config.name, str(taxonomy_source_config.url)
    )

    # to know in which language we should translate the tags using the
    # taxonomy, we use:
    # - the language list defined in the taxonomy config: for every item, we
    #   translate the tags for this list of languages
    # - a custom list of supported languages for the item (`taxonomy_langs`
    # field), this is used to allow indexing tags for an item that is available
    # in specific countries
    langs = taxonomy_langs | set(data.get("taxonomy_langs", []))
    for lang in langs:
        for single_tag in input_value:
            if (value := taxonomy.get_localized_name(single_tag, lang)) is not None:
                # If language is not supported (=no elasticsearch specific
                # analyzers), we store the data in a "other" field
                key = lang if lang in ANALYZER_LANG_MAPPING else "other"
                field_input.setdefault(key, []).append(value)

    if field.name in data:
        field_input["original"] = data[field.name]

    return field_input if field_input else None


class DocumentProcessor:
    """`DocumentProcessor`s are responsible of converting an item to index
    into a dict that is ready to be indexed by Elasticsearch.
    """

    def __init__(self, config: Config) -> None:
        self.config = config
        self.supported_langs = config.get_supported_langs()
        self.taxonomy_langs = config.get_taxonomy_langs()
        self.preprocessor: BaseDocumentPreprocessor | None

        if config.preprocessor is not None:
            preprocessor_cls = load_class_object_from_string(config.preprocessor)
            self.preprocessor = preprocessor_cls(config)
        else:
            self.preprocessor = None

    def from_dict(self, data: JSONType) -> JSONType | None:
        """Generate an item ready to be indexed by elasticsearch-dsl
        from an item dict.

        :param data: the input data
        :return: a dict ready to be indexed
        """
        id_field_name = self.config.index.id_field_name

        _id = data.get(id_field_name)
        if _id is None or _id in self.config.document_denylist:
            # We don't process the document if it has no ID or if it's in the
            # denylist
            return None

        inputs = {
            "last_indexed_datetime": datetime.datetime.utcnow().isoformat(),
            "_id": _id,
        }
        processed_data = (
            self.preprocessor.preprocess(data)
            if self.preprocessor is not None
            else data
        )

        if processed_data is None:
            return None

        for field in self.config.fields.values():
            input_field = field.get_input_field()

            if field.type == FieldType.text_lang:
                field_input = process_text_lang_field(
                    processed_data,
                    input_field=field.get_input_field(),
                    split=field.split,
                    lang_separator=self.config.lang_separator,
                    split_separator=self.config.split_separator,
                    supported_langs=self.supported_langs,
                )

            elif field.type == FieldType.taxonomy:
                field_input = process_taxonomy_field(
                    data=processed_data,
                    field=field,
                    taxonomy_config=self.config.taxonomy,
                    split_separator=self.config.split_separator,
                    taxonomy_langs=self.taxonomy_langs,
                )

            else:
                field_input = preprocess_field_value(
                    processed_data,
                    input_field,
                    split=field.split,
                    split_separator=self.config.split_separator,
                )

            if field_input:
                inputs[field.name] = field_input

        return inputs


class TaxonomyProcessor:
    def __init__(self, config: Config) -> None:
        self.config = config
        self.preprocessor: BaseDocumentPreprocessor | None

        if config.preprocessor is not None:
            preprocessor_cls = load_class_object_from_string(config.preprocessor)
            self.preprocessor = preprocessor_cls(config)
        else:
            self.preprocessor = None

    def from_dict(self, d: JSONType) -> JSONType | None:
        id_field_name = self.config.index.id_field_name

        _id = d.get(id_field_name)
        if _id is None or _id in self.config.document_denylist:
            # We don't process the document if it has no ID or if it's in the
            # denylist
            return None

        inputs = {
            "last_indexed_datetime": datetime.datetime.utcnow(),
            "_id": _id,
        }
        d = self.preprocessor.preprocess(d) if self.preprocessor is not None else d

        for field in self.config.fields:
            input_field = field.get_input_field()

            if field.type == FieldType.text_lang:
                field_input = process_text_lang_field(
                    d,
                    input_field=field.get_input_field(),
                    split=field.split,
                    lang_separator=self.config.lang_separator,
                    split_separator=self.config.split_separator,
                )

            elif field.type == FieldType.taxonomy:
                field_input = process_taxonomy_field(d, field, self.config)

            else:
                field_input = preprocess_field(
                    d,
                    input_field,
                    split=field.split,
                    split_separator=self.config.split_separator,
                )

            if field_input:
                inputs[field.name] = field_input

        return inputs


def generate_mapping_object(config: Config) -> Mapping:
    mapping = Mapping()
    supported_langs = config.supported_langs
    taxonomy_langs = config.taxonomy.exported_langs
    for field in config.fields.values():
        mapping.field(
            field.name,
            generate_dsl_field(
                field, supported_langs=supported_langs, taxonomy_langs=taxonomy_langs
            ),
        )

    # date of last index for the purposes of search
    mapping.field("last_indexed_datetime", Date(required=True))
    return mapping


def generate_index_object(index_name: str, config: Config) -> Index:
    index = Index(index_name)
    index.settings(
        number_of_shards=config.index.number_of_shards,
        number_of_replicas=config.index.number_of_replicas,
    )
    mapping = generate_mapping_object(config)
    index.mapping(mapping)
    return index<|MERGE_RESOLUTION|>--- conflicted
+++ resolved
@@ -118,20 +118,12 @@
 
 
 def process_text_lang_field(
-<<<<<<< HEAD
-        data: JSONType,
-        input_field: str,
-        split: bool,
-        lang_separator: str,
-        split_separator: str,
-=======
     data: JSONType,
     input_field: str,
     split: bool,
     lang_separator: str,
     split_separator: str,
     supported_langs: set[str],
->>>>>>> c9fd119b
 ) -> JSONType | None:
     field_input: JSONType = {}
     target_fields = [
@@ -170,15 +162,11 @@
 
 
 def process_taxonomy_field(
-<<<<<<< HEAD
-        data: JSONType, field: FieldConfig, config: Config
-=======
     data: JSONType,
     field: FieldConfig,
     taxonomy_config: TaxonomyConfig,
     split_separator: str,
     taxonomy_langs: set[str],
->>>>>>> c9fd119b
 ) -> JSONType | None:
     field_input: JSONType = {}
     input_field = field.get_input_field()
@@ -301,61 +289,6 @@
         return inputs
 
 
-class TaxonomyProcessor:
-    def __init__(self, config: Config) -> None:
-        self.config = config
-        self.preprocessor: BaseDocumentPreprocessor | None
-
-        if config.preprocessor is not None:
-            preprocessor_cls = load_class_object_from_string(config.preprocessor)
-            self.preprocessor = preprocessor_cls(config)
-        else:
-            self.preprocessor = None
-
-    def from_dict(self, d: JSONType) -> JSONType | None:
-        id_field_name = self.config.index.id_field_name
-
-        _id = d.get(id_field_name)
-        if _id is None or _id in self.config.document_denylist:
-            # We don't process the document if it has no ID or if it's in the
-            # denylist
-            return None
-
-        inputs = {
-            "last_indexed_datetime": datetime.datetime.utcnow(),
-            "_id": _id,
-        }
-        d = self.preprocessor.preprocess(d) if self.preprocessor is not None else d
-
-        for field in self.config.fields:
-            input_field = field.get_input_field()
-
-            if field.type == FieldType.text_lang:
-                field_input = process_text_lang_field(
-                    d,
-                    input_field=field.get_input_field(),
-                    split=field.split,
-                    lang_separator=self.config.lang_separator,
-                    split_separator=self.config.split_separator,
-                )
-
-            elif field.type == FieldType.taxonomy:
-                field_input = process_taxonomy_field(d, field, self.config)
-
-            else:
-                field_input = preprocess_field(
-                    d,
-                    input_field,
-                    split=field.split,
-                    split_separator=self.config.split_separator,
-                )
-
-            if field_input:
-                inputs[field.name] = field_input
-
-        return inputs
-
-
 def generate_mapping_object(config: Config) -> Mapping:
     mapping = Mapping()
     supported_langs = config.supported_langs
