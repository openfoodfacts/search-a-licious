import json
from enum import StrEnum, auto
from pathlib import Path
from typing import Annotated

import yaml
from pydantic import BaseModel, Field, HttpUrl, field_validator, model_validator
from pydantic.json_schema import GenerateJsonSchema
from pydantic_settings import BaseSettings


class LoggingLevel(StrEnum):
    NOTSET = "NOTSET"
    DEBUG = "DEBUG"
    INFO = "INFO"
    WARNING = "WARNING"
    ERROR = "ERROR"
    CRITICAL = "CRITICAL"

    def to_int(self):
        if self is LoggingLevel.NOTSET:
            return 0
        elif self is LoggingLevel.DEBUG:
            return 10
        elif self is LoggingLevel.INFO:
            return 20
        elif self is LoggingLevel.WARNING:
            return 30
        elif self is LoggingLevel.ERROR:
            return 40
        elif self is LoggingLevel.CRITICAL:
            return 50


class Settings(BaseSettings):
    # Path of the search-a-licious yaml configuration file
    config_path: Path | None = None
    redis_expiration: int = 60 * 60 * 36  # 36h
    redis_reader_timeout: int = 5
    # Prefix to use when saving documents to be processed after a new full
    # import in Redis
    redis_document_prefix: str = "product"
    elasticsearch_url: str = "http://localhost:9200"
    redis_host: str = "localhost"
    # the name of the Redis list to read from when listening to product updates
    redis_import_queue: str = "search_import_queue"
    # TODO: this should be in the config below
    openfoodfacts_base_url: str = "https://world.openfoodfacts.org"
    sentry_dns: str | None = None
    log_level: LoggingLevel = LoggingLevel.INFO
    taxonomy_cache_dir: Path = Path("data/taxonomies")
    # User-Agent used when fetching resources (taxonomies) or documents
    user_agent: str = "search-a-licious"


settings = Settings()


# Mapping from language 2-letter code to Elasticsearch language analyzer names
ANALYZER_LANG_MAPPING = {
    "en": "english",
    "fr": "french",
    "it": "italian",
    "es": "spanish",
    "de": "german",
    "nl": "dutch",
    "ar": "arabic",
    "hy": "armenian",
    "eu": "basque",
    "bn": "bengali",
    "pt-BR": "brazilian",
    "bg": "bulgarian",
    "ca": "catalan",
    "cz": "czech",
    "da": "danish",
    "et": "estonian",
    "fi": "finnish",
    "gl": "galician",
    "el": "greek",
    "hi": "hindi",
    "hu": "hungarian",
    "id": "indonesian",
    "ga": "irish",
    "lv": "latvian",
    "lt": "lithuanian",
    "no": "norwegian",
    "fa": "persian",
    "pt": "portuguese",
    "ro": "romanian",
    "ru": "russian",
    "sv": "swedish",
    "tr": "turkish",
    "th": "thai",
}


class ConfigGenerateJsonSchema(GenerateJsonSchema):
    """Config to add fields to generated JSON schema for Config."""

    def generate(self, schema, mode="validation"):
        json_schema = super().generate(schema, mode=mode)
        json_schema["title"] = "JSON schema for search-a-licious configuration file"
        json_schema["$schema"] = self.schema_dialect
        return json_schema


class TaxonomySourceConfig(BaseModel):
    name: Annotated[str, Field(description="name of the taxonomy")]
    url: Annotated[
        HttpUrl,
        Field(
            description="URL of the taxonomy, must be in JSON format and follows Open Food Facts "
            "taxonomy format."
        ),
    ]


class TaxonomyConfig(BaseModel):
    sources: Annotated[
        list[TaxonomySourceConfig],
        Field(description="configurations of used taxonomies"),
    ]
    exported_langs: Annotated[
        list[str],
        Field(
            description="a list of languages for which we want taxonomized fields "
            "to be always exported during indexing. During indexing, we use the taxonomy "
            "to translate every taxonomized field in a language-specific subfield. The list "
            "of language depends on the value defined here and on the optional "
            "`taxonomy_langs` field that can be defined in each document."
        ),
    ]


class FieldType(StrEnum):
    keyword = auto()
    date = auto()
    double = auto()
    float = auto()
    integer = auto()
    bool = auto()
    text = auto()
    text_lang = auto()
    taxonomy = auto()
    # if the field is not enabled (=not indexed and not parsed), see:
    # https://www.elastic.co/guide/en/elasticsearch/reference/current/enabled.html
    disabled = auto()
    object = auto()

    def is_numeric(self):
        return self in (FieldType.integer, FieldType.float, FieldType.double)


class FieldConfig(BaseModel):
    # name of the field (internal field), it's added here for convenience
    _name: str = ""
    type: Annotated[
        FieldType,
        Field(description="type of the field, see `FieldType` for possible values"),
    ]
    required: Annotated[
        bool,
        Field(description="if required=True, the field is required in the input data"),
    ] = False
    input_field: Annotated[
        str | None,
        Field(description="name of the input field to use when importing data"),
    ] = None
    #
    split: Annotated[
        bool, Field(description="do we split the input field with `split_separator`")
    ] = False
    full_text_search: Annotated[
        bool,
        Field(
            description="do we include perform full text search using this field. If "
            "false, the field is only used during search when filters involving this "
            "field are provided."
        ),
    ] = False
    bucket_agg: Annotated[
        bool,
        Field(
            description="do we add an bucket aggregation to the elasticsearch query for this field. "
            "It is used to return a 'faceted-view' with the number of results for each facet value. "
            "Only valid for keyword or numeric field types."
        ),
    ] = False
    taxonomy_name: Annotated[
        str | None, Field(description="only for taxonomy field type")
    ] = None

<<<<<<< HEAD
    @model_validator(mode="after")
    def multi_should_be_used_for_selected_type_only(self):
        """Validator that checks that `multi` flag is only True for fields
        with specific types."""
        if (
                not (
                        self.type in (FieldType.keyword, FieldType.text)
                        or self.type.is_numeric()
                )
                and self.multi
        ):
            raise ValueError(f"multi=True is not compatible with type={self.type}")
        return self
=======
    @property
    def name(self) -> str:
        """Get field name."""
        return self._name
>>>>>>> c9fd119b

    @model_validator(mode="after")
    def taxonomy_name_should_be_used_for_taxonomy_type_only(self):
        """Validator that checks that `taxonomy_name` is only provided for
        fields with type `taxonomy`."""
        if self.type is not FieldType.taxonomy and self.taxonomy_name is not None:
            raise ValueError("taxonomy_name should be provided for taxonomy type only")
        return self

    @model_validator(mode="after")
    def bucket_agg_should_be_used_for_keyword_and_numeric_types_only(self):
        """Validator that checks that `bucket_agg` is only provided for
        fields with types `keyword`, `double`, `float`, `integer` or `bool`."""
        if self.bucket_agg and not (
            self.type.is_numeric() or self.type in (FieldType.keyword, FieldType.bool)
        ):
            raise ValueError(
                "bucket_agg should be provided for taxonomy or numeric type only"
            )
        return self

    def get_input_field(self):
        """Return the name of the field to use in input data."""
        return self.input_field or self.name

    def has_lang_subfield(self) -> bool:
        return self.type in (FieldType.taxonomy, FieldType.text_lang)


class IndexConfig(BaseModel):
    name: Annotated[str, Field(description="name of the index alias to use")]
    id_field_name: Annotated[
        str, Field(description="name of the field to use for `_id`")
    ]
    last_modified_field_name: Annotated[
        str,
        Field(
            description="name of the field containing the date of last modification, "
            "used for incremental updates using Redis queues. The field value must be an "
            "int/float representing the timestamp."
        ),
    ]
    number_of_shards: Annotated[
        int, Field(description="number of shards to use for the index")
    ] = 4
    number_of_replicas: Annotated[
        int, Field(description="number of replicas to use for the index")
    ] = 1


class Config(BaseModel):
    index: Annotated[IndexConfig, Field(description="configuration of the index")]
    fields: Annotated[
        dict[str, FieldConfig],
        Field(
            description="configuration of all fields in the index, keys are field "
            "names and values contain the field configuration"
        ),
    ]
    split_separator: Annotated[
        str,
        Field(
            description="separator to use when splitting values, for fields that have split=True"
        ),
    ] = ","
    lang_separator: Annotated[
        str,
        Field(
            description="for `text_lang` FieldType, the separator between the name of the field "
            'and the language code, ex: product_name_it if lang_separator="_"'
        ),
    ] = "_"
    taxonomy: Annotated[
        TaxonomyConfig, Field(description="configuration of the taxonomies used")
    ]
    preprocessor: Annotated[
        str,
        Field(
            description="The full qualified reference to the preprocessor to use before "
            "data import. This is used to adapt the data schema or to add search-a-licious "
            "specific fields for example."
        ),
    ] | None = None
    result_processor: Annotated[
        str,
        Field(
            description="The full qualified reference to the elasticsearch result processor "
            "to use after search query to Elasticsearch. This is used to add custom fields "
            "for example."
        ),
    ] | None = None
    supported_langs: Annotated[
        list[str] | None,
        Field(
            description="A list of all supported languages, it is used to build index mapping"
        ),
    ] = None
    match_phrase_boost: Annotated[
        float, Field(description="How much we boost exact matches on individual fields")
    ] = 2.0
    document_denylist: Annotated[
        set[str], Field(description="list of documents IDs to ignore")
    ] = Field(default_factory=set)

    @model_validator(mode="after")
    def taxonomy_name_should_be_defined(self):
        """Validator that checks that for if `taxonomy_type` is defined for a
        field, it refers to a taxonomy defined in `taxonomy.sources`."""
        defined_taxonomies = [source.name for source in self.taxonomy.sources]
        for field in self.fields.values():
            if (
                    field.taxonomy_name is not None
                    and field.taxonomy_name not in defined_taxonomies
            ):
                raise ValueError(
                    f"'{field.taxonomy_name}' should be defined in `taxonomy.sources`"
                )
        return self

    @model_validator(mode="after")
    def field_references_must_exist_and_be_valid(self):
        """Validator that checks that every field reference in IndexConfig
        refers to an existing field and is valid."""
        if self.index.id_field_name not in self.fields:
            raise ValueError(
                f"id_field_name={self.index.id_field_name} but field was not declared"
            )

        if self.index.last_modified_field_name not in self.fields:
            raise ValueError(
                f"last_modified_field_name={self.index.last_modified_field_name} but field was not declared"
            )

        last_modified_field = self.fields[self.index.last_modified_field_name]

        if last_modified_field.type != FieldType.date:
            raise ValueError(
                "last_modified_field_name is expected to be of type FieldType.Date"
            )

        return self

    @field_validator("fields")
    @classmethod
    def add_field_name_to_each_field(cls, fields):
        for field_name, field_item in fields.items():
            field_item._name = field_name
        return fields

    def get_supported_langs(self) -> set[str]:
<<<<<<< HEAD
        return set(self.supported_langs or []) | set(self.taxonomy.supported_langs)


CONFIG = Config(
    index=IndexConfig(
        name="openfoodfacts",
        id_field_name="code",
        last_modified_field_name="last_modified_t",
    ),
    fields=[
        FieldConfig(name="code", type=FieldType.keyword, required=True),
        FieldConfig(
            name="product_name", type=FieldType.text_lang, include_multi_match=True
        ),
        FieldConfig(
            name="generic_name", type=FieldType.text_lang, include_multi_match=True
        ),
        FieldConfig(name="abbreviated_product_name", type=FieldType.text_lang),
        FieldConfig(
            name="categories",
            type=FieldType.taxonomy,
            input_field="categories_tags",
            taxonomy_name="category",
            include_multi_match=True,
        ),
        FieldConfig(
            name="labels",
            type=FieldType.taxonomy,
            input_field="labels_tags",
            taxonomy_name="label",
            include_multi_match=True,
        ),
        FieldConfig(
            name="brands",
            type=FieldType.text,
            split=True,
            multi=True,
            include_multi_match=True,
        ),
        FieldConfig(name="stores", type=FieldType.text, split=True, multi=True),
        FieldConfig(name="emb_codes", type=FieldType.text, split=True, multi=True),
        FieldConfig(name="lang", type=FieldType.keyword),
        FieldConfig(name="lc", type=FieldType.keyword),
        FieldConfig(name="owner", type=FieldType.keyword),
        FieldConfig(name="quantity", type=FieldType.text),
        FieldConfig(name="categories_tags", type=FieldType.keyword, multi=True),
        FieldConfig(name="labels_tags", type=FieldType.keyword, multi=True),
        FieldConfig(name="countries_tags", type=FieldType.keyword, multi=True),
        FieldConfig(name="states_tags", type=FieldType.keyword, multi=True),
        FieldConfig(name="origins_tags", type=FieldType.keyword, multi=True),
        FieldConfig(name="unique_scans_n", type=FieldType.integer),
        FieldConfig(name="scans_n", type=FieldType.integer),
        FieldConfig(name="nutrition_grades", type=FieldType.keyword),
        FieldConfig(name="ecoscore_grade", type=FieldType.keyword),
        FieldConfig(name="nova_groups", type=FieldType.keyword),
        FieldConfig(name="last_modified_t", type=FieldType.date),
        FieldConfig(name="created_t", type=FieldType.date),
        FieldConfig(name="images", type=FieldType.disabled),
        # required for personal search
        FieldConfig(name="additives_n", type=FieldType.integer),
        FieldConfig(name="allergens_tags", type=FieldType.keyword, multi=True),
        FieldConfig(name="ecoscore_data", type=FieldType.disabled),
        FieldConfig(name="ecoscore_score", type=FieldType.integer),
        FieldConfig(name="forest_footprint_data", type=FieldType.disabled),
        FieldConfig(
            name="ingredients_analysis_tags", type=FieldType.keyword, multi=True
        ),
        FieldConfig(name="ingredients_n", type=FieldType.integer),
        FieldConfig(name="nova_group", type=FieldType.integer),
        FieldConfig(name="nutrient_levels", type=FieldType.disabled),
        FieldConfig(name="nutriments", type=FieldType.disabled),
        FieldConfig(name="nutriscore_data", type=FieldType.disabled),
        FieldConfig(name="nutriscore_grade", type=FieldType.keyword),
        FieldConfig(name="traces_tags", type=FieldType.keyword, multi=True),
        FieldConfig(name="unknown_ingredients_n", type=FieldType.integer),
        # used for sorting
        FieldConfig(name="popularity_key", type=FieldType.integer),
        FieldConfig(name="nutriscore_score", type=FieldType.integer),
        FieldConfig(name="completeness", type=FieldType.float),
    ],
    taxonomy=TaxonomyConfig(
        sources=[
            TaxonomySourceConfig(
                name="category",
                url="https://static.openfoodfacts.org/data/taxonomies/categories.full.json",
            ),
            TaxonomySourceConfig(
                name="label",
                url="https://static.openfoodfacts.org/data/taxonomies/labels.full.json",
            ),
        ],
        supported_langs=["en", "fr", "es", "de", "it", "nl"],
    ),
    preprocessor="app.openfoodfacts.DocumentPreprocessor",
    result_processor="app.openfoodfacts.ResultProcessor",
    supported_langs=[
        "aa",
        "ab",
        "ae",
        "af",
        "ak",
        "am",
        "ar",
        "as",
        "at",
        "au",
        "ay",
        "az",
        "be",
        "bg",
        "bi",
        "bn",
        "br",
        "bs",
        "ca",
        "ch",
        "co",
        "cs",
        "cu",
        "cy",
        "da",
        "de",
        "dv",
        "dz",
        "el",
        "en",
        "eo",
        "es",
        "et",
        "eu",
        "fa",
        "fi",
        "fj",
        "fo",
        "fr",
        "fy",
        "ga",
        "gb",
        "gd",
        "gl",
        "gn",
        "gp",
        "gu",
        "gv",
        "ha",
        "he",
        "hi",
        "hk",
        "ho",
        "hr",
        "ht",
        "hu",
        "hy",
        "hz",
        "id",
        "in",
        "io",
        "is",
        "it",
        "iw",
        "ja",
        "jp",
        "jv",
        "ka",
        "kk",
        "kl",
        "km",
        "kn",
        "ko",
        "ku",
        "ky",
        "la",
        "lb",
        "lc",
        "ln",
        "lo",
        "lt",
        "lu",
        "lv",
        "mg",
        "mh",
        "mi",
        "mk",
        "ml",
        "mn",
        "mo",
        "mr",
        "ms",
        "mt",
        "my",
        "na",
        "nb",
        "nd",
        "ne",
        "nl",
        "nn",
        "no",
        "nr",
        "ny",
        "oc",
        "om",
        "pa",
        "pl",
        "ps",
        "pt",
        "qq",
        "qu",
        "re",
        "rm",
        "rn",
        "ro",
        "rs",
        "ru",
        "rw",
        "sd",
        "se",
        "sg",
        "sh",
        "si",
        "sk",
        "sl",
        "sm",
        "sn",
        "so",
        "sq",
        "sr",
        "ss",
        "st",
        "sv",
        "sw",
        "ta",
        "te",
        "tg",
        "th",
        "ti",
        "tk",
        "tl",
        "tn",
        "to",
        "tr",
        "ts",
        "ug",
        "uk",
        "ur",
        "us",
        "uz",
        "ve",
        "vi",
        "wa",
        "wo",
        "xh",
        "xx",
        "yi",
        "yo",
        "zh",
        "zu",
    ],
    match_phrase_boost=2.0,
    document_denylist={
        # Contains invalid chars (5.۹ in ingredients.percent)
        "8901552007122"
    },
)

TAXONOMY_CONFIG = Config(
    index=IndexConfig(
        name="taxonomy",
        id_field_name="id",
        last_modified_field_name="last_modified_t",
    ),
    fields=[
        FieldConfig(name="id", type=FieldType.keyword, required=True),
        FieldConfig(name="last_modified_t", type=FieldType.date),
        FieldConfig(
            name="taxonomy_name",
            type=FieldType.text
        ),
        FieldConfig(
            name="labels",
            type=FieldType.text_lang,
            include_multi_match=True,
        ),
    ],
    taxonomy=TaxonomyConfig(
        sources=[
            TaxonomySourceConfig(
                name="additives",
                url="https://static.openfoodfacts.org/data/taxonomies/additives.full.json",
            ),
            TaxonomySourceConfig(
                name="allergens",
                url="https://static.openfoodfacts.org/data/taxonomies/allergens.full.json",
            ),
            TaxonomySourceConfig(
                name="amino acids",
                url="https://static.openfoodfacts.org/data/taxonomies/amino_acids.full.json",
            ),
            TaxonomySourceConfig(
                name="categories",
                url="https://static.openfoodfacts.org/data/taxonomies/categories.full.json",
            ),
            TaxonomySourceConfig(
                name="countries",
                url="https://static.openfoodfacts.org/data/taxonomies/countries.full.json",
            ),
            TaxonomySourceConfig(
                name="data quality",
                url="https://static.openfoodfacts.org/data/taxonomies/data_quality.full.json",
            ),
            TaxonomySourceConfig(
                name="food groups",
                url="https://static.openfoodfacts.org/data/taxonomies/food_groups.full.json",
            ),
            TaxonomySourceConfig(
                name="improvements",
                url="https://static.openfoodfacts.org/data/taxonomies/improvements.full.json",
            ),
            TaxonomySourceConfig(
                name="ingredients",
                url="https://static.openfoodfacts.org/data/taxonomies/ingredients.full.json",
            ),
            TaxonomySourceConfig(
                name="ingredients analysis",
                url="https://static.openfoodfacts.org/data/taxonomies/ingredients_analysis.full.json",
            ),
            TaxonomySourceConfig(
                name="ingredients processing",
                url="https://static.openfoodfacts.org/data/taxonomies/ingredients_processing.full.json",
            ),
            TaxonomySourceConfig(
                name="labels",
                url="https://static.openfoodfacts.org/data/taxonomies/labels.full.json",
            ),
            TaxonomySourceConfig(
                name="languages",
                url="https://static.openfoodfacts.org/data/taxonomies/languages.full.json",
            ),
            TaxonomySourceConfig(
                name="minerals",
                url="https://static.openfoodfacts.org/data/taxonomies/minerals.full.json",
            ),
            TaxonomySourceConfig(
                name="misc",
                url="https://static.openfoodfacts.org/data/taxonomies/misc.full.json",
            ),
            TaxonomySourceConfig(
                name="nova groups",
                url="https://static.openfoodfacts.org/data/taxonomies/nova_groups.full.json",
            ),
            TaxonomySourceConfig(
                name="nucleotides",
                url="https://static.openfoodfacts.org/data/taxonomies/nucleotides.full.json",
            ),
            TaxonomySourceConfig(
                name="nutrients",
                url="https://static.openfoodfacts.org/data/taxonomies/nutrients.full.json",
            ),
            TaxonomySourceConfig(
                name="origins",
                url="https://static.openfoodfacts.org/data/taxonomies/origins.full.json",
            ),
            TaxonomySourceConfig(
                name="other nutritional substances",
                url="https://static.openfoodfacts.org/data/taxonomies/other_nutritional_substances.full.json",
            ),
            TaxonomySourceConfig(
                name="packaging materials",
                url="https://static.openfoodfacts.org/data/taxonomies/packaging_materials.full.json",
            ),
            TaxonomySourceConfig(
                name="packaging recycling",
                url="https://static.openfoodfacts.org/data/taxonomies/packaging_recycling.full.json",
            ),
            TaxonomySourceConfig(
                name="packaging shapes",
                url="https://static.openfoodfacts.org/data/taxonomies/packaging_shapes.full.json",
            ),
            TaxonomySourceConfig(
                name="periods after opening",
                url="https://static.openfoodfacts.org/data/taxonomies/periods_after_opening.full.json",
            ),
            TaxonomySourceConfig(
                name="preservation",
                url="https://static.openfoodfacts.org/data/taxonomies/preservation.full.json",
            ),
            TaxonomySourceConfig(
                name="states",
                url="https://static.openfoodfacts.org/data/taxonomies/states.full.json",
            ),
            TaxonomySourceConfig(
                name="test",
                url="https://static.openfoodfacts.org/data/taxonomies/test.full.json",
            ),
            TaxonomySourceConfig(
                name="vitamins",
                url="https://static.openfoodfacts.org/data/taxonomies/vitamins.full.json",
            ),
        ],
        supported_langs=[
            "aa",
            "ab",
            "ae",
            "af",
            "ak",
            "am",
            "ar",
            "as",
            "at",
            "au",
            "ay",
            "az",
            "be",
            "bg",
            "bi",
            "bn",
            "br",
            "bs",
            "ca",
            "ch",
            "co",
            "cs",
            "cu",
            "cy",
            "da",
            "de",
            "dv",
            "dz",
            "el",
            "en",
            "eo",
            "es",
            "et",
            "eu",
            "fa",
            "fi",
            "fj",
            "fo",
            "fr",
            "fy",
            "ga",
            "gb",
            "gd",
            "gl",
            "gn",
            "gp",
            "gu",
            "gv",
            "ha",
            "he",
            "hi",
            "hk",
            "ho",
            "hr",
            "ht",
            "hu",
            "hy",
            "hz",
            "id",
            "in",
            "io",
            "is",
            "it",
            "iw",
            "ja",
            "jp",
            "jv",
            "ka",
            "kk",
            "kl",
            "km",
            "kn",
            "ko",
            "ku",
            "ky",
            "la",
            "lb",
            "lc",
            "ln",
            "lo",
            "lt",
            "lu",
            "lv",
            "mg",
            "mh",
            "mi",
            "mk",
            "ml",
            "mn",
            "mo",
            "mr",
            "ms",
            "mt",
            "my",
            "na",
            "nb",
            "nd",
            "ne",
            "nl",
            "nn",
            "no",
            "nr",
            "ny",
            "oc",
            "om",
            "pa",
            "pl",
            "ps",
            "pt",
            "qq",
            "qu",
            "re",
            "rm",
            "rn",
            "ro",
            "rs",
            "ru",
            "rw",
            "sd",
            "se",
            "sg",
            "sh",
            "si",
            "sk",
            "sl",
            "sm",
            "sn",
            "so",
            "sq",
            "sr",
            "ss",
            "st",
            "sv",
            "sw",
            "ta",
            "te",
            "tg",
            "th",
            "ti",
            "tk",
            "tl",
            "tn",
            "to",
            "tr",
            "ts",
            "ug",
            "uk",
            "ur",
            "us",
            "uz",
            "ve",
            "vi",
            "wa",
            "wo",
            "xh",
            "xx",
            "yi",
            "yo",
            "zh",
            "zu",
        ]
    ),
    preprocessor="app.openfoodfacts.TaxonomyPreprocessor",
    result_processor="app.openfoodfacts.ResultProcessor",
    supported_langs=[],
    match_phrase_boost=2.0
)
=======
        """Return the set of supported languages for `text_lang` fields.

        It's used to know which language-specific subfields to create.
        """
        return (
            set(self.supported_langs or [])
            # only keep langs for which a built-in analyzer built-in, other
            # langs will be stored in a unique `other` subfield
        ) & set(ANALYZER_LANG_MAPPING)

    def get_taxonomy_langs(self) -> set[str]:
        """Return the set of exported languages for `taxonomy` fields.

        It's used to know which language-specific subfields to create.
        """
        # only keep langs for which a built-in analyzer built-in, other
        # langs will be stored in a unique `other` subfield
        return (set(self.taxonomy.exported_langs)) & set(ANALYZER_LANG_MAPPING)

    @classmethod
    def from_yaml(cls, path: Path) -> "Config":
        """Create a Config from a yaml configuration file."""
        with path.open("r") as f:
            data = yaml.safe_load(f)
        return cls(**data)

    @classmethod
    def export_json_schema(cls):
        """Export JSON schema."""
        (Path(__file__).parent.parent / "config_schema.json").write_text(
            json.dumps(
                cls.model_json_schema(schema_generator=ConfigGenerateJsonSchema),
                indent=4,
            )
        )


# CONFIG is a global variable that contains the search-a-licious configuration
# used. It is specified by the envvar CONFIG_PATH.
CONFIG: Config | None = None
if settings.config_path:
    if not settings.config_path.is_file():
        raise RuntimeError(f"config file does not exist: {settings.config_path}")

    CONFIG = Config.from_yaml(settings.config_path)


def check_config_is_defined():
    """Raise a RuntimeError if the Config path is not set."""
    if CONFIG is None:
        raise RuntimeError(
            "No configuration is configured, set envvar "
            "CONFIG_PATH with the path of the yaml configuration file"
        )


def set_global_config(config_path: Path):
    global CONFIG
    CONFIG = Config.from_yaml(config_path)
>>>>>>> c9fd119b
<|MERGE_RESOLUTION|>--- conflicted
+++ resolved
@@ -35,6 +35,7 @@
 class Settings(BaseSettings):
     # Path of the search-a-licious yaml configuration file
     config_path: Path | None = None
+    taxonomy_config_path: Path | None = None
     redis_expiration: int = 60 * 60 * 36  # 36h
     redis_reader_timeout: int = 5
     # Prefix to use when saving documents to be processed after a new full
@@ -54,7 +55,6 @@
 
 
 settings = Settings()
-
 
 # Mapping from language 2-letter code to Elasticsearch language analyzer names
 ANALYZER_LANG_MAPPING = {
@@ -110,7 +110,7 @@
         HttpUrl,
         Field(
             description="URL of the taxonomy, must be in JSON format and follows Open Food Facts "
-            "taxonomy format."
+                        "taxonomy format."
         ),
     ]
 
@@ -124,10 +124,10 @@
         list[str],
         Field(
             description="a list of languages for which we want taxonomized fields "
-            "to be always exported during indexing. During indexing, we use the taxonomy "
-            "to translate every taxonomized field in a language-specific subfield. The list "
-            "of language depends on the value defined here and on the optional "
-            "`taxonomy_langs` field that can be defined in each document."
+                        "to be always exported during indexing. During indexing, we use the taxonomy "
+                        "to translate every taxonomized field in a language-specific subfield. The list "
+                        "of language depends on the value defined here and on the optional "
+                        "`taxonomy_langs` field that can be defined in each document."
         ),
     ]
 
@@ -174,42 +174,26 @@
         bool,
         Field(
             description="do we include perform full text search using this field. If "
-            "false, the field is only used during search when filters involving this "
-            "field are provided."
+                        "false, the field is only used during search when filters involving this "
+                        "field are provided."
         ),
     ] = False
     bucket_agg: Annotated[
         bool,
         Field(
             description="do we add an bucket aggregation to the elasticsearch query for this field. "
-            "It is used to return a 'faceted-view' with the number of results for each facet value. "
-            "Only valid for keyword or numeric field types."
+                        "It is used to return a 'faceted-view' with the number of results for each facet value. "
+                        "Only valid for keyword or numeric field types."
         ),
     ] = False
     taxonomy_name: Annotated[
         str | None, Field(description="only for taxonomy field type")
     ] = None
 
-<<<<<<< HEAD
-    @model_validator(mode="after")
-    def multi_should_be_used_for_selected_type_only(self):
-        """Validator that checks that `multi` flag is only True for fields
-        with specific types."""
-        if (
-                not (
-                        self.type in (FieldType.keyword, FieldType.text)
-                        or self.type.is_numeric()
-                )
-                and self.multi
-        ):
-            raise ValueError(f"multi=True is not compatible with type={self.type}")
-        return self
-=======
     @property
     def name(self) -> str:
         """Get field name."""
         return self._name
->>>>>>> c9fd119b
 
     @model_validator(mode="after")
     def taxonomy_name_should_be_used_for_taxonomy_type_only(self):
@@ -224,7 +208,7 @@
         """Validator that checks that `bucket_agg` is only provided for
         fields with types `keyword`, `double`, `float`, `integer` or `bool`."""
         if self.bucket_agg and not (
-            self.type.is_numeric() or self.type in (FieldType.keyword, FieldType.bool)
+                self.type.is_numeric() or self.type in (FieldType.keyword, FieldType.bool)
         ):
             raise ValueError(
                 "bucket_agg should be provided for taxonomy or numeric type only"
@@ -248,8 +232,8 @@
         str,
         Field(
             description="name of the field containing the date of last modification, "
-            "used for incremental updates using Redis queues. The field value must be an "
-            "int/float representing the timestamp."
+                        "used for incremental updates using Redis queues. The field value must be an "
+                        "int/float representing the timestamp."
         ),
     ]
     number_of_shards: Annotated[
@@ -266,7 +250,7 @@
         dict[str, FieldConfig],
         Field(
             description="configuration of all fields in the index, keys are field "
-            "names and values contain the field configuration"
+                        "names and values contain the field configuration"
         ),
     ]
     split_separator: Annotated[
@@ -279,28 +263,28 @@
         str,
         Field(
             description="for `text_lang` FieldType, the separator between the name of the field "
-            'and the language code, ex: product_name_it if lang_separator="_"'
+                        'and the language code, ex: product_name_it if lang_separator="_"'
         ),
     ] = "_"
     taxonomy: Annotated[
         TaxonomyConfig, Field(description="configuration of the taxonomies used")
     ]
     preprocessor: Annotated[
-        str,
-        Field(
-            description="The full qualified reference to the preprocessor to use before "
-            "data import. This is used to adapt the data schema or to add search-a-licious "
-            "specific fields for example."
-        ),
-    ] | None = None
+                      str,
+                      Field(
+                          description="The full qualified reference to the preprocessor to use before "
+                                      "data import. This is used to adapt the data schema or to add search-a-licious "
+                                      "specific fields for example."
+                      ),
+                  ] | None = None
     result_processor: Annotated[
-        str,
-        Field(
-            description="The full qualified reference to the elasticsearch result processor "
-            "to use after search query to Elasticsearch. This is used to add custom fields "
-            "for example."
-        ),
-    ] | None = None
+                          str,
+                          Field(
+                              description="The full qualified reference to the elasticsearch result processor "
+                                          "to use after search query to Elasticsearch. This is used to add custom fields "
+                                          "for example."
+                          ),
+                      ] | None = None
     supported_langs: Annotated[
         list[str] | None,
         Field(
@@ -360,574 +344,6 @@
         return fields
 
     def get_supported_langs(self) -> set[str]:
-<<<<<<< HEAD
-        return set(self.supported_langs or []) | set(self.taxonomy.supported_langs)
-
-
-CONFIG = Config(
-    index=IndexConfig(
-        name="openfoodfacts",
-        id_field_name="code",
-        last_modified_field_name="last_modified_t",
-    ),
-    fields=[
-        FieldConfig(name="code", type=FieldType.keyword, required=True),
-        FieldConfig(
-            name="product_name", type=FieldType.text_lang, include_multi_match=True
-        ),
-        FieldConfig(
-            name="generic_name", type=FieldType.text_lang, include_multi_match=True
-        ),
-        FieldConfig(name="abbreviated_product_name", type=FieldType.text_lang),
-        FieldConfig(
-            name="categories",
-            type=FieldType.taxonomy,
-            input_field="categories_tags",
-            taxonomy_name="category",
-            include_multi_match=True,
-        ),
-        FieldConfig(
-            name="labels",
-            type=FieldType.taxonomy,
-            input_field="labels_tags",
-            taxonomy_name="label",
-            include_multi_match=True,
-        ),
-        FieldConfig(
-            name="brands",
-            type=FieldType.text,
-            split=True,
-            multi=True,
-            include_multi_match=True,
-        ),
-        FieldConfig(name="stores", type=FieldType.text, split=True, multi=True),
-        FieldConfig(name="emb_codes", type=FieldType.text, split=True, multi=True),
-        FieldConfig(name="lang", type=FieldType.keyword),
-        FieldConfig(name="lc", type=FieldType.keyword),
-        FieldConfig(name="owner", type=FieldType.keyword),
-        FieldConfig(name="quantity", type=FieldType.text),
-        FieldConfig(name="categories_tags", type=FieldType.keyword, multi=True),
-        FieldConfig(name="labels_tags", type=FieldType.keyword, multi=True),
-        FieldConfig(name="countries_tags", type=FieldType.keyword, multi=True),
-        FieldConfig(name="states_tags", type=FieldType.keyword, multi=True),
-        FieldConfig(name="origins_tags", type=FieldType.keyword, multi=True),
-        FieldConfig(name="unique_scans_n", type=FieldType.integer),
-        FieldConfig(name="scans_n", type=FieldType.integer),
-        FieldConfig(name="nutrition_grades", type=FieldType.keyword),
-        FieldConfig(name="ecoscore_grade", type=FieldType.keyword),
-        FieldConfig(name="nova_groups", type=FieldType.keyword),
-        FieldConfig(name="last_modified_t", type=FieldType.date),
-        FieldConfig(name="created_t", type=FieldType.date),
-        FieldConfig(name="images", type=FieldType.disabled),
-        # required for personal search
-        FieldConfig(name="additives_n", type=FieldType.integer),
-        FieldConfig(name="allergens_tags", type=FieldType.keyword, multi=True),
-        FieldConfig(name="ecoscore_data", type=FieldType.disabled),
-        FieldConfig(name="ecoscore_score", type=FieldType.integer),
-        FieldConfig(name="forest_footprint_data", type=FieldType.disabled),
-        FieldConfig(
-            name="ingredients_analysis_tags", type=FieldType.keyword, multi=True
-        ),
-        FieldConfig(name="ingredients_n", type=FieldType.integer),
-        FieldConfig(name="nova_group", type=FieldType.integer),
-        FieldConfig(name="nutrient_levels", type=FieldType.disabled),
-        FieldConfig(name="nutriments", type=FieldType.disabled),
-        FieldConfig(name="nutriscore_data", type=FieldType.disabled),
-        FieldConfig(name="nutriscore_grade", type=FieldType.keyword),
-        FieldConfig(name="traces_tags", type=FieldType.keyword, multi=True),
-        FieldConfig(name="unknown_ingredients_n", type=FieldType.integer),
-        # used for sorting
-        FieldConfig(name="popularity_key", type=FieldType.integer),
-        FieldConfig(name="nutriscore_score", type=FieldType.integer),
-        FieldConfig(name="completeness", type=FieldType.float),
-    ],
-    taxonomy=TaxonomyConfig(
-        sources=[
-            TaxonomySourceConfig(
-                name="category",
-                url="https://static.openfoodfacts.org/data/taxonomies/categories.full.json",
-            ),
-            TaxonomySourceConfig(
-                name="label",
-                url="https://static.openfoodfacts.org/data/taxonomies/labels.full.json",
-            ),
-        ],
-        supported_langs=["en", "fr", "es", "de", "it", "nl"],
-    ),
-    preprocessor="app.openfoodfacts.DocumentPreprocessor",
-    result_processor="app.openfoodfacts.ResultProcessor",
-    supported_langs=[
-        "aa",
-        "ab",
-        "ae",
-        "af",
-        "ak",
-        "am",
-        "ar",
-        "as",
-        "at",
-        "au",
-        "ay",
-        "az",
-        "be",
-        "bg",
-        "bi",
-        "bn",
-        "br",
-        "bs",
-        "ca",
-        "ch",
-        "co",
-        "cs",
-        "cu",
-        "cy",
-        "da",
-        "de",
-        "dv",
-        "dz",
-        "el",
-        "en",
-        "eo",
-        "es",
-        "et",
-        "eu",
-        "fa",
-        "fi",
-        "fj",
-        "fo",
-        "fr",
-        "fy",
-        "ga",
-        "gb",
-        "gd",
-        "gl",
-        "gn",
-        "gp",
-        "gu",
-        "gv",
-        "ha",
-        "he",
-        "hi",
-        "hk",
-        "ho",
-        "hr",
-        "ht",
-        "hu",
-        "hy",
-        "hz",
-        "id",
-        "in",
-        "io",
-        "is",
-        "it",
-        "iw",
-        "ja",
-        "jp",
-        "jv",
-        "ka",
-        "kk",
-        "kl",
-        "km",
-        "kn",
-        "ko",
-        "ku",
-        "ky",
-        "la",
-        "lb",
-        "lc",
-        "ln",
-        "lo",
-        "lt",
-        "lu",
-        "lv",
-        "mg",
-        "mh",
-        "mi",
-        "mk",
-        "ml",
-        "mn",
-        "mo",
-        "mr",
-        "ms",
-        "mt",
-        "my",
-        "na",
-        "nb",
-        "nd",
-        "ne",
-        "nl",
-        "nn",
-        "no",
-        "nr",
-        "ny",
-        "oc",
-        "om",
-        "pa",
-        "pl",
-        "ps",
-        "pt",
-        "qq",
-        "qu",
-        "re",
-        "rm",
-        "rn",
-        "ro",
-        "rs",
-        "ru",
-        "rw",
-        "sd",
-        "se",
-        "sg",
-        "sh",
-        "si",
-        "sk",
-        "sl",
-        "sm",
-        "sn",
-        "so",
-        "sq",
-        "sr",
-        "ss",
-        "st",
-        "sv",
-        "sw",
-        "ta",
-        "te",
-        "tg",
-        "th",
-        "ti",
-        "tk",
-        "tl",
-        "tn",
-        "to",
-        "tr",
-        "ts",
-        "ug",
-        "uk",
-        "ur",
-        "us",
-        "uz",
-        "ve",
-        "vi",
-        "wa",
-        "wo",
-        "xh",
-        "xx",
-        "yi",
-        "yo",
-        "zh",
-        "zu",
-    ],
-    match_phrase_boost=2.0,
-    document_denylist={
-        # Contains invalid chars (5.۹ in ingredients.percent)
-        "8901552007122"
-    },
-)
-
-TAXONOMY_CONFIG = Config(
-    index=IndexConfig(
-        name="taxonomy",
-        id_field_name="id",
-        last_modified_field_name="last_modified_t",
-    ),
-    fields=[
-        FieldConfig(name="id", type=FieldType.keyword, required=True),
-        FieldConfig(name="last_modified_t", type=FieldType.date),
-        FieldConfig(
-            name="taxonomy_name",
-            type=FieldType.text
-        ),
-        FieldConfig(
-            name="labels",
-            type=FieldType.text_lang,
-            include_multi_match=True,
-        ),
-    ],
-    taxonomy=TaxonomyConfig(
-        sources=[
-            TaxonomySourceConfig(
-                name="additives",
-                url="https://static.openfoodfacts.org/data/taxonomies/additives.full.json",
-            ),
-            TaxonomySourceConfig(
-                name="allergens",
-                url="https://static.openfoodfacts.org/data/taxonomies/allergens.full.json",
-            ),
-            TaxonomySourceConfig(
-                name="amino acids",
-                url="https://static.openfoodfacts.org/data/taxonomies/amino_acids.full.json",
-            ),
-            TaxonomySourceConfig(
-                name="categories",
-                url="https://static.openfoodfacts.org/data/taxonomies/categories.full.json",
-            ),
-            TaxonomySourceConfig(
-                name="countries",
-                url="https://static.openfoodfacts.org/data/taxonomies/countries.full.json",
-            ),
-            TaxonomySourceConfig(
-                name="data quality",
-                url="https://static.openfoodfacts.org/data/taxonomies/data_quality.full.json",
-            ),
-            TaxonomySourceConfig(
-                name="food groups",
-                url="https://static.openfoodfacts.org/data/taxonomies/food_groups.full.json",
-            ),
-            TaxonomySourceConfig(
-                name="improvements",
-                url="https://static.openfoodfacts.org/data/taxonomies/improvements.full.json",
-            ),
-            TaxonomySourceConfig(
-                name="ingredients",
-                url="https://static.openfoodfacts.org/data/taxonomies/ingredients.full.json",
-            ),
-            TaxonomySourceConfig(
-                name="ingredients analysis",
-                url="https://static.openfoodfacts.org/data/taxonomies/ingredients_analysis.full.json",
-            ),
-            TaxonomySourceConfig(
-                name="ingredients processing",
-                url="https://static.openfoodfacts.org/data/taxonomies/ingredients_processing.full.json",
-            ),
-            TaxonomySourceConfig(
-                name="labels",
-                url="https://static.openfoodfacts.org/data/taxonomies/labels.full.json",
-            ),
-            TaxonomySourceConfig(
-                name="languages",
-                url="https://static.openfoodfacts.org/data/taxonomies/languages.full.json",
-            ),
-            TaxonomySourceConfig(
-                name="minerals",
-                url="https://static.openfoodfacts.org/data/taxonomies/minerals.full.json",
-            ),
-            TaxonomySourceConfig(
-                name="misc",
-                url="https://static.openfoodfacts.org/data/taxonomies/misc.full.json",
-            ),
-            TaxonomySourceConfig(
-                name="nova groups",
-                url="https://static.openfoodfacts.org/data/taxonomies/nova_groups.full.json",
-            ),
-            TaxonomySourceConfig(
-                name="nucleotides",
-                url="https://static.openfoodfacts.org/data/taxonomies/nucleotides.full.json",
-            ),
-            TaxonomySourceConfig(
-                name="nutrients",
-                url="https://static.openfoodfacts.org/data/taxonomies/nutrients.full.json",
-            ),
-            TaxonomySourceConfig(
-                name="origins",
-                url="https://static.openfoodfacts.org/data/taxonomies/origins.full.json",
-            ),
-            TaxonomySourceConfig(
-                name="other nutritional substances",
-                url="https://static.openfoodfacts.org/data/taxonomies/other_nutritional_substances.full.json",
-            ),
-            TaxonomySourceConfig(
-                name="packaging materials",
-                url="https://static.openfoodfacts.org/data/taxonomies/packaging_materials.full.json",
-            ),
-            TaxonomySourceConfig(
-                name="packaging recycling",
-                url="https://static.openfoodfacts.org/data/taxonomies/packaging_recycling.full.json",
-            ),
-            TaxonomySourceConfig(
-                name="packaging shapes",
-                url="https://static.openfoodfacts.org/data/taxonomies/packaging_shapes.full.json",
-            ),
-            TaxonomySourceConfig(
-                name="periods after opening",
-                url="https://static.openfoodfacts.org/data/taxonomies/periods_after_opening.full.json",
-            ),
-            TaxonomySourceConfig(
-                name="preservation",
-                url="https://static.openfoodfacts.org/data/taxonomies/preservation.full.json",
-            ),
-            TaxonomySourceConfig(
-                name="states",
-                url="https://static.openfoodfacts.org/data/taxonomies/states.full.json",
-            ),
-            TaxonomySourceConfig(
-                name="test",
-                url="https://static.openfoodfacts.org/data/taxonomies/test.full.json",
-            ),
-            TaxonomySourceConfig(
-                name="vitamins",
-                url="https://static.openfoodfacts.org/data/taxonomies/vitamins.full.json",
-            ),
-        ],
-        supported_langs=[
-            "aa",
-            "ab",
-            "ae",
-            "af",
-            "ak",
-            "am",
-            "ar",
-            "as",
-            "at",
-            "au",
-            "ay",
-            "az",
-            "be",
-            "bg",
-            "bi",
-            "bn",
-            "br",
-            "bs",
-            "ca",
-            "ch",
-            "co",
-            "cs",
-            "cu",
-            "cy",
-            "da",
-            "de",
-            "dv",
-            "dz",
-            "el",
-            "en",
-            "eo",
-            "es",
-            "et",
-            "eu",
-            "fa",
-            "fi",
-            "fj",
-            "fo",
-            "fr",
-            "fy",
-            "ga",
-            "gb",
-            "gd",
-            "gl",
-            "gn",
-            "gp",
-            "gu",
-            "gv",
-            "ha",
-            "he",
-            "hi",
-            "hk",
-            "ho",
-            "hr",
-            "ht",
-            "hu",
-            "hy",
-            "hz",
-            "id",
-            "in",
-            "io",
-            "is",
-            "it",
-            "iw",
-            "ja",
-            "jp",
-            "jv",
-            "ka",
-            "kk",
-            "kl",
-            "km",
-            "kn",
-            "ko",
-            "ku",
-            "ky",
-            "la",
-            "lb",
-            "lc",
-            "ln",
-            "lo",
-            "lt",
-            "lu",
-            "lv",
-            "mg",
-            "mh",
-            "mi",
-            "mk",
-            "ml",
-            "mn",
-            "mo",
-            "mr",
-            "ms",
-            "mt",
-            "my",
-            "na",
-            "nb",
-            "nd",
-            "ne",
-            "nl",
-            "nn",
-            "no",
-            "nr",
-            "ny",
-            "oc",
-            "om",
-            "pa",
-            "pl",
-            "ps",
-            "pt",
-            "qq",
-            "qu",
-            "re",
-            "rm",
-            "rn",
-            "ro",
-            "rs",
-            "ru",
-            "rw",
-            "sd",
-            "se",
-            "sg",
-            "sh",
-            "si",
-            "sk",
-            "sl",
-            "sm",
-            "sn",
-            "so",
-            "sq",
-            "sr",
-            "ss",
-            "st",
-            "sv",
-            "sw",
-            "ta",
-            "te",
-            "tg",
-            "th",
-            "ti",
-            "tk",
-            "tl",
-            "tn",
-            "to",
-            "tr",
-            "ts",
-            "ug",
-            "uk",
-            "ur",
-            "us",
-            "uz",
-            "ve",
-            "vi",
-            "wa",
-            "wo",
-            "xh",
-            "xx",
-            "yi",
-            "yo",
-            "zh",
-            "zu",
-        ]
-    ),
-    preprocessor="app.openfoodfacts.TaxonomyPreprocessor",
-    result_processor="app.openfoodfacts.ResultProcessor",
-    supported_langs=[],
-    match_phrase_boost=2.0
-)
-=======
         """Return the set of supported languages for `text_lang` fields.
 
         It's used to know which language-specific subfields to create.
@@ -974,6 +390,13 @@
 
     CONFIG = Config.from_yaml(settings.config_path)
 
+TAXONOMY_CONFIG: Config | None = None
+if settings.taxonomy_config_path:
+    if not settings.taxonomy_config_path.is_file():
+        raise RuntimeError(f"config file does not exist: {settings.taxonomy_config_path}")
+
+    TAXONOMY_CONFIG = Config.from_yaml(settings.taxonomy_config_path)
+
 
 def check_config_is_defined():
     """Raise a RuntimeError if the Config path is not set."""
@@ -986,5 +409,4 @@
 
 def set_global_config(config_path: Path):
     global CONFIG
-    CONFIG = Config.from_yaml(config_path)
->>>>>>> c9fd119b
+    CONFIG = Config.from_yaml(config_path)