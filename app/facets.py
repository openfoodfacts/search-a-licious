"""
A module to help building facets from aggregations
"""

from . import config
from ._types import (
    FacetInfo,
    FacetItem,
    FacetsFilters,
    FacetsInfos,
    QueryAnalysis,
    SearchResponse,
)
from .taxonomy_es import get_taxonomy_names


<<<<<<< HEAD
=======
def safe_get_index_config(
    index: str | None = None, configuration: config.Config | None = None
) -> config.IndexConfig | None:
    """Safely get config"""
    if configuration is None:
        configuration = config.CONFIG
    if configuration is None:
        return None
    _, index_config = configuration.get_index_config(index)
    return index_config


def check_all_facets_fields_are_agg(
    index_id: str | None, facets: list[str] | None
) -> list[str]:
    """Check all facets are valid,
    that is, correspond to a field with aggregation"""
    errors: list[str] = []
    if facets is None:
        return errors
    config = safe_get_index_config(index_id)
    if config is None:
        raise ValueError(f"Cannot get index config for index_id {index_id}")
    for field_name in facets:
        if field_name not in config.fields:
            errors.append(f"Unknown field name in facets: {field_name}")
        elif not config.fields[field_name].bucket_agg:
            errors.append(f"Non aggregation field name in facets: {field_name}")
    return errors


def _get_translations(
    lang: str, items: list[tuple[str, str]], index_config: config.IndexConfig
) -> dict[tuple[str, str], str]:
    # go from field_name to taxonomy
    field_names = set([field_name for _, field_name in items])
    field_taxonomy: dict[str, str] = {
        # note: the `or ""` is only to make typing understand it can't be None
        field_name: index_config.fields[field_name].taxonomy_name or ""
        for field_name in field_names
        if index_config.fields[field_name].taxonomy_name
    }
    # fetch items names
    items_to_fetch = [
        (id, field_taxonomy[field_name])
        for id, field_name in items
        if field_name in field_taxonomy
    ]
    items_names = get_taxonomy_names(items_to_fetch, index_config)
    # compute best translations
    translations: dict[tuple[str, str], str] = {}
    for id, field_name in items:
        item_translations = None
        names = (
            items_names.get((id, field_taxonomy[field_name]))
            if field_name in field_taxonomy
            else None
        )
        if names:
            item_translations = names.get(lang, None)
            # fold back to main language for item
            if not item_translations:
                main_lang = id.split(":", 1)[0]
                item_translations = names.get(main_lang, None)
            # fold back to english
            if not translations:
                item_translations = names.get("en", None)
        # eventually translate
        if item_translations:
            translations[(id, field_name)] = item_translations[0]
    return translations


def translate_facets_values(
    lang: str, facets: FacetsInfos, index_config: config.IndexConfig
):
    """Translate values of facets"""
    # harvest items to translate
    items = [
        (item.key, field_name)
        for field_name, info in facets.items()
        for item in info.items
    ]
    translations = _get_translations(lang, items, index_config)
    # translate facets
    for field_name, info in facets.items():
        for item in info.items:
            item.name = translations.get((item.key, field_name), item.name)


>>>>>>> 10bc65d3
def build_facets(
    search_result: SearchResponse,
    query_analysis: QueryAnalysis,
    lang: str,
    index_config: config.IndexConfig,
    facets_names: list[str] | None,
) -> FacetsInfos:
    """Given a search result with aggregations,
    build a list of facets for API response
    """
    aggregations = search_result.aggregations
    facets_filters: FacetsFilters = (
        dict(query_analysis.facets_filters) if query_analysis.facets_filters else {}
    )
    if facets_names is None or aggregations is None:
        return {}
    facets: FacetsInfos = {}
    for field_name in facets_names:
        facet_items: list[FacetItem] = []
        if field_name not in aggregations and field_name not in facets_filters:
            continue
        agg_data = aggregations.get(field_name, {})
        agg_buckets = agg_data.get("buckets", []) if agg_data else []
        selected_values = list(facets_filters.get(field_name, []))
        count_error_margin = agg_data.get("doc_count_error_upper_bound", 0)
        # best values
        facet_items.extend(
            FacetItem(
                key=bucket["key"],
                # TODO: compute value in target language if there is a taxonomy
                name=bucket["key"],
                count=bucket["doc_count"],
                selected=bucket["key"] in selected_values,
            )
            for bucket in agg_buckets
        )
        # selected values that are not in aggregations values
        facet_items.extend(
            FacetItem(
                key=value,
                # TODO: compute value in target language if there is a taxonomy
                name=value,
                count=None,  # undefined
                selected=True,
            )
            for value in set(selected_values) - set(item.key for item in facet_items)
        )
        # add other values
        if agg_data["sum_other_doc_count"]:
            facet_items.append(
                FacetItem(
                    key="--other--",
                    # TODO: translate in target language ?
                    name="Other",
                    count=agg_data["sum_other_doc_count"],
                    selected=False,
                )
            )
        # 2024-06-04: Alex: removed as we don't support it yet
        # at request construction time
        #
        # items_count = sum(item.count or 0 for item in facet_items)
        # and empty values if there are some (taking into account error margin)
        # if (not search_result.is_count_exact) and search_result.count > (
        #     items_count + count_error_margin
        # ):
        #     facet_items.append(
        #         FacetItem(
        #             key="--none--",
        #             # TODO: translate in target language ?
        #             name="None",
        #             # Note:translate_facets_values leave it to user to verify
        #             count=search_result.count - items_count,
        #             # FIXME: compute selected !
        #             selected=False,
        #         )
        #     )
        # re-order to have selected first
        facet_items = [
            item
            for i, item in sorted(
                enumerate(facet_items),
                key=lambda i_item: (not i_item[1].selected, i_item[0]),
            )
        ]
        # append our facet information
        facets[field_name] = FacetInfo(
            # FIXME translate field name in target language
            name=field_name,
            items=facet_items,
            count_error_margin=count_error_margin,
        )
    # translate
    translate_facets_values(lang, facets, index_config)
    return facets<|MERGE_RESOLUTION|>--- conflicted
+++ resolved
@@ -12,39 +12,6 @@
     SearchResponse,
 )
 from .taxonomy_es import get_taxonomy_names
-
-
-<<<<<<< HEAD
-=======
-def safe_get_index_config(
-    index: str | None = None, configuration: config.Config | None = None
-) -> config.IndexConfig | None:
-    """Safely get config"""
-    if configuration is None:
-        configuration = config.CONFIG
-    if configuration is None:
-        return None
-    _, index_config = configuration.get_index_config(index)
-    return index_config
-
-
-def check_all_facets_fields_are_agg(
-    index_id: str | None, facets: list[str] | None
-) -> list[str]:
-    """Check all facets are valid,
-    that is, correspond to a field with aggregation"""
-    errors: list[str] = []
-    if facets is None:
-        return errors
-    config = safe_get_index_config(index_id)
-    if config is None:
-        raise ValueError(f"Cannot get index config for index_id {index_id}")
-    for field_name in facets:
-        if field_name not in config.fields:
-            errors.append(f"Unknown field name in facets: {field_name}")
-        elif not config.fields[field_name].bucket_agg:
-            errors.append(f"Non aggregation field name in facets: {field_name}")
-    return errors
 
 
 def _get_translations(
@@ -106,7 +73,6 @@
             item.name = translations.get((item.key, field_name), item.name)
 
 
->>>>>>> 10bc65d3
 def build_facets(
     search_result: SearchResponse,
     query_analysis: QueryAnalysis,
